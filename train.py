import argparse
import json
import os
import random
<<<<<<< HEAD
import sys
import numpy as np
import torch

from dataset import AudioBatchData
from model import CPCModel, ConcatenatedModel, CPCBertModel
from criterion import CPCUnsupersivedCriterion, SpeakerCriterion, \
    PhoneCriterion, CPCBertCriterion
import psutil


class Struct:
    def __init__(self, **entries):
        self.__dict__.update(entries)
=======

import numpy as np
import torch

from dataset import AudioBatchData, findAllSeqs, filterSeqs
from model import CPCModel, ConcatenatedModel
from criterion import CPCUnsupersivedCriterion, SpeakerCriterion, \
    PhoneCriterion, ModelCriterionCombined
import psutil


def loadModel(pathCheckpoints, loadStateDict=True):
    models = []
    hiddenGar, hiddenEncoder = 0, 0
    for path in pathCheckpoints:
        print(f"Loading checkpoint {path}")
        _, _, locArgs = getCheckpointData(os.path.dirname(path))
        locArgs = argparse.Namespace(**locArgs)

        if locArgs.load is not None and len(locArgs.load) > 1:
            m_, hg, he = loadModel(locArgs.load, loadStateDict=False)
            hiddenGar += hg
            hiddenEncoder += he
        else:
            encoderNet = getEncoder(locArgs.encoder_type,
                                    locArgs.hiddenEncoder)
            arNet = getAR(locArgs)
            m_ = CPCModel(encoderNet, arNet)

        if loadStateDict:
            state_dict = torch.load(path)
            m_.load_state_dict(state_dict["gEncoder"])
            hiddenGar += locArgs.hiddenGar
            hiddenEncoder += locArgs.hiddenEncoder

        models.append(m_)

    if len(models) == 1:
        return models[0], hiddenGar, hiddenEncoder

    return ConcatenatedModel(models), hiddenGar, hiddenEncoder
>>>>>>> c05c18f9


def set_seed(seed):
    random.seed(seed)
    torch.manual_seed(seed)
    np.random.seed(seed)
    if torch.cuda.is_available():
        torch.cuda.manual_seed_all(seed)


<<<<<<< HEAD
def updateAndShowLogs(text, logs):
=======
def updateAndShowLogs(text, logs, nPredicts):
>>>>>>> c05c18f9
    logStep = logs["step"]
    print("")
    print('-'*50)
    print(text)

    for key in logs:

        if key == "step":
            continue

        nPredicts = logs[key].shape[0]

        strSteps = ['Step'] + [str(s) for s in range(1, nPredicts + 1)]
        formatCommand = ' '.join(['{:>16}' for x in range(nPredicts + 1)])
        print(formatCommand.format(*strSteps))

        logs[key] /= logStep
        strLog = [key] + ["{:10.6f}".format(s) for s in logs[key]]
        print(formatCommand.format(*strLog))

    print('-'*50)


def saveLogs(data, pathLogs):
    with open(pathLogs, 'w') as file:
        json.dump(data, file, indent=2)


def loadModel(pathCheckpoints, loadStateDict=True):
    models = []
    hiddenGar, hiddenEncoder = 0, 0
    for path in pathCheckpoints:
        print(f"Loading checkpoint {path}")
        _, _, locArgs = getCheckpointData(os.path.dirname(path))
        locArgs = argparse.Namespace(**locArgs)

        if locArgs.load is not None and len(locArgs.load) > 1:
            m_, hg, he = loadModel(locArgs.load, loadStateDict=False)
            hiddenGar += hg
            hiddenEncoder += he
        else:
            encoderNet = getEncoder(locArgs.encoder_type, locArgs.hiddenEncoder)
            arNet = getAR(locArgs)
            if locArgs.cpc_mode == "bert":
                m_ = CPCBertModel(encoderNet, arNet,
                                        blockSize=locArgs.nPredicts)
                m_.supervised = locArgs.supervised
            else:
                m_ = CPCModel(encoderNet, arNet)

        if loadStateDict:
            state_dict = torch.load(path)
            m_.load_state_dict(state_dict["gEncoder"])
            hiddenGar += locArgs.hiddenGar
            hiddenEncoder += locArgs.hiddenEncoder

        models.append(m_)

    if len(models) == 1:
        return models[0], hiddenGar, hiddenEncoder

    return ConcatenatedModel(models), hiddenGar, hiddenEncoder


def getEncoder(encoderType, hiddenEncoder):

    if encoderType == 'mfcc':
        from model import MFCCEncoder
        return MFCCEncoder(hiddenEncoder)
    elif encoderType == 'lfb':
        from model import LFBEnconder
        return LFBEnconder(hiddenEncoder)
    else:
        from model import CPCEncoder
        return CPCEncoder(hiddenEncoder)


def getAR(args):
    if args.transformer:
        from transformers import buildTransformerAR
        arNet = buildTransformerAR(args.hiddenEncoder, 1,
                                   args.sizeWindow // 160, args.abspos)
        args.hiddenGar = args.hiddenEncoder
    elif args.cpc_mode == "cloze":
        from model import BiDIRAR
        arNet = BiDIRAR(args.hiddenEncoder, args.hiddenGar, args.nLevelsGRU)
    elif args.cpc_mode == "bert":
        from model import BiDIRARTangled
        arNet = BiDIRARTangled(args.hiddenEncoder, args.hiddenGar,
                               args.nLevelsGRU)
    elif args.no_ar:
        from model import NoAr
        arNet = NoAr()
    else:
        from model import CPCAR
        arNet = CPCAR(args.hiddenEncoder, args.hiddenGar,
                      args.samplingType == "sequential",
                      args.nLevelsGRU,
                      args.cpc_mode == "reverse")
    return arNet


def loadArgs(args, locArgs, forbiddenAttr=None):
    for k, v in locArgs.items():
        if forbiddenAttr is not None:
            if k not in forbiddenAttr:
                setattr(args, k, v)
        else:
            setattr(args, k, v)


def getCheckpointData(pathDir):
    if not os.path.isdir(pathDir):
        return None
    checkpoints = [x for x in os.listdir(pathDir)
                   if os.path.splitext(x)[1] == '.pt']
    if len(checkpoints) == 0:
        print("No checkpoints found at " + pathDir)
        return None
    checkpoints.sort(key=lambda x: int(os.path.splitext(x[11:])[0]))
    data = os.path.join(pathDir, checkpoints[-1])
    with open(os.path.join(pathDir, 'checkpoint_logs.json'), 'rb') as file:
        logs = json.load(file)

    with open(os.path.join(pathDir, 'checkpoint_args.json'), 'rb') as file:
        args = json.load(file)

    return data, logs, args


<<<<<<< HEAD
def findAllSeqs(dirName,
                recursionLevel=2,
                extension='.flac'):

    dirName = os.path.join(dirName, '')
    dirList = [dirName]
    prefixSize = len(dirName)
    speakers = set([])

    for recursion in range(recursionLevel):
        nextList = []
        for item in dirList:
            nextList += [os.path.join(item, f) for f in os.listdir(item)
                         if os.path.isdir(os.path.join(item, f))]
        dirList = nextList

    outSequences = []
    for directory in dirList:
        basePath = directory[prefixSize:]
        try:
            speaker = int(os.path.normpath(basePath).split(os.sep)[0])
        except ValueError:
            speaker =0
        speakers.add(speaker)
        for item in os.listdir(directory):
            if os.path.splitext(item)[1] != extension:
                continue
            outSequences.append((speaker, os.path.join(basePath, item)))

    return outSequences, speakers


def filterSeqs(pathTxt, seqCouples):
    inSeqs = [p.replace('\n', '') for p in open(pathTxt, 'r').readlines()]
    inSeqs.sort()
    seqCouples.sort(key=lambda x: x[1])
    output, index = [], 0
    for x in seqCouples:
        seq = os.path.basename(os.path.splitext(x[1])[0])
        while index < len(inSeqs) and seq > inSeqs[index]:
            index += 1
        if index == len(inSeqs):
            break
        if seq == inSeqs[index]:
            output.append(x)
    return output


=======
>>>>>>> c05c18f9
def parseSeqLabels(pathLabels):
    with open(pathLabels, 'r') as f:
        lines = f.readlines()
    output = {"step": 160}  # Step in librispeech dataset is 160bits
    maxPhone = 0
    for line in lines:
        data = line.split()
        output[data[0]] = [int(x) for x in data[1:]]
        maxPhone = max(maxPhone, max(output[data[0]]))
    return output, maxPhone + 1


def cpuStats():
    print(sys.version)
    print(psutil.cpu_percent())
    print(psutil.virtual_memory())


<<<<<<< HEAD
def adversarialTrainStep(dataLoader, model, cpcCriterion, optimizerCPC,
                         speakerCriterion, optimizerPhone):

    model.train()
    speakerCriterion.train()
    cpcCriterion.train()

    logs = {"step": 0, "loss_train_speak": 0, "acc_train_speak": 0}
    for step, fulldata in enumerate(dataLoader):

        optimizerCPC.zero_grad()
        optimizerPhone.zero_grad()

        batchData, label = fulldata
        batchData = batchData.cuda(non_blocking=True)
        label = label.cuda(non_blocking=True)
        cFeature, encodedData, label = model(batchData, label)

        allLosses, allAcc = cpcCriterion(cFeature, encodedData, label)
        lossSpeak, _ = speakerCriterion(cFeature, encodedData, None)

        if "locLoss_train_cpc" not in logs:
            logs["locLoss_train_cpc"] = np.zeros(allLosses.size(1))
            logs["locAcc_train_cpc"] = np.zeros(allLosses.size(1))

        logs["step"] += 1
        logs["locLoss_train_cpc"] += (allLosses.mean(dim=0)
                                      ).detach().cpu().numpy()
        logs["locAcc_train_cpc"] += (allAcc.mean(dim=0)).cpu().numpy()

        totLoss = allLosses.sum() + lossSpeak.sum()
        totLoss.backward(retain_graph=True)
        optimizerCPC.step()
        optimizerPhone.zero_grad()

        lossSpeak, accSpeak = speakerCriterion(cFeature, encodedData, label)

        totLoss = lossSpeak.sum()
        totLoss.backward()
        optimizerPhone.step()

        logs["loss_train_speak"] += (lossSpeak.mean(dim=0)
                                     ).detach().cpu().numpy()
        logs["acc_train_speak"] += (accSpeak.mean(dim=0)).cpu().numpy()

    updateAndShowLogs("Update %d, training loss:" %
                      (logs["step"] + 1), logs)
    return logs


def trainStep(dataLoader,
              model,
              cpcCriterion,
              optimizer,
              scheduler):
=======
def trainStep(model_criterion_combined,
              model_criterion,
              optimizer):
>>>>>>> c05c18f9

    if model_criterion.module.model.optimize:
        model_criterion.module.model.train()
    model_criterion.module.criterion.train()

    logs = {"step": 0}
    for step, fulldata in enumerate(model_criterion_combined):

        batchData, label = fulldata
        batchData = batchData.cuda(non_blocking=True)
        label = label.cuda(non_blocking=True)
<<<<<<< HEAD
        cFeature, encodedData, label = model(batchData, label)
        allLosses, allAcc = cpcCriterion(cFeature, encodedData, label)
=======

        allLosses, allAcc = model_criterion(batchData, label)
>>>>>>> c05c18f9

        totLoss = allLosses.sum()
        totLoss.backward()
        optimizer.step()
        optimizer.zero_grad()

        if "locLoss_train" not in logs:
            logs["locLoss_train"] = np.zeros(allLosses.size(1))
            logs["locAcc_train"] = np.zeros(allLosses.size(1))

        logs["step"] += 1
        logs["locLoss_train"] += (allLosses.mean(dim=0)).detach().cpu().numpy()
        logs["locAcc_train"] += (allAcc.mean(dim=0)).cpu().numpy()

    updateAndShowLogs("Update %d, training loss:" %
                      (logs["step"] + 1), logs)

    if scheduler is not None:
        scheduler.step()

    return logs


def valStep(dataLoader,
            model_criterion):
    model_criterion.eval()

    logs = {"step": 0}
    for step, fulldata in enumerate(dataLoader):

        batchData, label = fulldata

        batchData = batchData.cuda(non_blocking=True)
        label = label.cuda(non_blocking=True)

        with torch.no_grad():
<<<<<<< HEAD
            cFeature, encodedData, label = model(batchData, label)
            allLosses, allAcc = cpcCriterion(cFeature, encodedData, label)
=======
            allLosses, allAcc = model_criterion(batchData, label)
>>>>>>> c05c18f9

        if "locLoss_val" not in logs:
            logs["locLoss_val"] = np.zeros(allLosses.size(1))
            logs["locAcc_val"] = np.zeros(allLosses.size(1))

        logs["step"] += 1
        logs["locLoss_val"] += allLosses.mean(dim=0).cpu().numpy()
        logs["locAcc_val"] += allAcc.mean(dim=0).cpu().numpy()

    logs["step"] = step
    updateAndShowLogs("Validation loss:", logs)
    return logs


def run(trainLoader,
        valLoader,
        model_criterion,
        nEpoch,
        pathCheckpoint,
        optimizer,
        scheduler,
        logs,
        adversarial):

    print(f"Running {nEpoch} epochs")
    startEpoch = len(logs["epoch"])
    bestAcc = 0
    bestStateDict = None

    if adversarial is not None:
        optimAdv = torch.optim.Adam(list(adversarial.parameters()), lr=2e-4)

    for epoch in range(startEpoch, nEpoch):

        print(f"Starting epoch {epoch}")
        print("Training dataset %d batches, Validation dataset %d batches" %
              (len(trainLoader), len(valLoader)))

        cpuStats()

<<<<<<< HEAD
        if adversarial is not None:
            locLogsTrain = adversarialTrainStep(trainLoader, cpcModel,
                                                cpcCriterion,
                                                optimizer, adversarial,
                                                optimAdv)
        else:
            locLogsTrain = trainStep(
                trainLoader, cpcModel, cpcCriterion, optimizer, scheduler)
=======
        locLogsTrain = trainStep(
            trainLoader, model_criterion, optimizer)
>>>>>>> c05c18f9

        locLogsVal = valStep(valLoader, model_criterion)

        torch.cuda.empty_cache()

        currentAccuracy = float(locLogsVal["locAcc_val"].mean())
        if currentAccuracy > bestAcc:
            bestStateDict = model_criterion.module.model.state_dict()

        for key, value in dict(locLogsTrain, **locLogsVal).items():
            if key not in logs:
                logs[key] = [None for x in range(epoch)]
            if isinstance(value, np.ndarray):
                value = value.tolist()
            logs[key].append(value)

        logs["epoch"].append(epoch)

        if pathCheckpoint is not None \
<<<<<<< HEAD
                and (epoch % logs["saveStep"] == 0 or epoch == nEpoch-1):
            stateDict = {"gEncoder": cpcModel.module.state_dict(),
                         "cpcCriterion": cpcCriterion.module.state_dict(),
=======
                and (epoch % 5 == 0 or epoch == nEpoch-1):
            print(pathCheckpoint)
            stateDict = {"gEncoder": model_criterion.module.model.state_dict(),
                         "cpcCriterion": model_criterion.module.criterion.state_dict(),
>>>>>>> c05c18f9
                         "optimizer": optimizer.state_dict(),
                         "best": bestStateDict}

            torch.save(stateDict, f"{pathCheckpoint}_{epoch}.pt")
            saveLogs(logs, pathCheckpoint + "_logs.json")


def main(args):
    args = parseArgs(args)

    set_seed(args.random_seed)
    logs, loadOptimizer = {"epoch": [], "saveStep": args.save_step}, False
    if args.pathCheckpoint is not None and not args.restart:
        cdata = getCheckpointData(args.pathCheckpoint)
        if cdata is not None:
            data, logs, locArgs = cdata
            print(f"Checkpoint detected at {data}")
            loadArgs(args, locArgs,
                     forbiddenAttr={"nGPU", "pathCheckpoint",
                                    "debug", "restart"})
            args.load, loadOptimizer = [data], True

    print(f'CONFIG:\n{json.dumps(vars(args), indent=4, sort_keys=True)}')
    print('-' * 50)

    seqNames, speakers = findAllSeqs(args.pathDB,
                                     recursionLevel=args.dataset_levels,
                                     extension=args.file_extension)

    # Datasets
    if args.pathTrain is not None:
        seqTrain = filterSeqs(args.pathTrain, seqNames)
    else:
        seqTrain = seqNames

    if args.pathVal is None:
        random.shuffle(seqTrain)
        sizeTrain = int(0.8 * len(seqTrain))
        seqTrain, seqVal = seqTrain[:sizeTrain], seqTrain[sizeTrain:]
    else:
        seqVal = filterSeqs(args.pathVal, seqNames)

    if args.debug:
        seqTrain = seqTrain[:2000]
        seqVal = seqVal[:2000]

    phoneLabels = None
    if args.supervised and args.pathPhone is not None:
        print("Loading the phone labels at " + args.pathPhone)
        phoneLabels, nPhones = parseSeqLabels(args.pathPhone)

    print(f'Loading audio data at {args.pathDB}')
    trainDataset = AudioBatchData(args.pathDB,
                                  args.sizeWindow,
                                  seqTrain,
                                  phoneLabels,
                                  list(speakers))

    valDataset = AudioBatchData(args.pathDB,
                                args.sizeWindow,
                                seqVal,
                                phoneLabels,
                                list(speakers))

    if args.load is not None:
        cpcModel, args.hiddenGar, args.hiddenEncoder = \
            loadModel(args.load)
    else:
        # Encoder network
        encoderNet = getEncoder(args.encoder_type, args.hiddenEncoder)
        # AR Network
        arNet = getAR(args)

        if args.cpc_mode == "bert":
            cpcModel = CPCBertModel(encoderNet, arNet,
                                    blockSize=args.nPredicts)
            cpcModel.supervised = args.supervised
        else:
            cpcModel = CPCModel(encoderNet, arNet)

<<<<<<< HEAD
    batchSize = args.nGPU * args.batchSizeGPU
    cpcModel.supervised = args.supervised
    cpcModel = torch.nn.DataParallel(cpcModel, device_ids=range(args.nGPU))

=======
>>>>>>> c05c18f9
    # Training criterion
    if not args.supervised:
        if args.cpc_mode == "bert":
            cpcCriterion =  CPCBertCriterion(args.hiddenGar,
                                             args.hiddenEncoder,
                                             args.negativeSamplingExt)
        else:
            cpcCriterion = CPCUnsupersivedCriterion(args.nPredicts,
                                                    args.hiddenGar,
                                                    args.hiddenEncoder,
                                                    args.negativeSamplingExt,
                                                    mode=args.cpc_mode)
    elif args.pathPhone is not None:
        cpcCriterion = PhoneCriterion(args.hiddenGar, nPhones)
    else:
        cpcCriterion = SpeakerCriterion(args.hiddenGar,
                                        len(speakers))

<<<<<<< HEAD
    if loadOptimizer:
        state_dict = torch.load(args.load[0])
        cpcCriterion.load_state_dict(state_dict["cpcCriterion"])

    cpcCriterion = torch.nn.DataParallel(cpcCriterion,
                                         device_ids=range(args.nGPU))
=======
>>>>>>> c05c18f9
    cpcModel.optimize = True
    if args.eval:
        print("Evaluation mode")
        cpcModel.optimize = False
        cpcModel.eval()
        for g in cpcModel.parameters():
            g.requires_grad = False

    # Optimizer
    g_params = list(cpcCriterion.parameters())

    if not args.eval:
        print("Optimizing model")
        g_params += list(cpcModel.parameters())

    optimizer = torch.optim.Adam(g_params, lr=args.learningRate,
                                 betas=(args.beta1, args.beta2),
                                 eps=args.epsilon)

    if loadOptimizer:
        print("Loading optimizer " + args.load[0])
        state_dict = torch.load(args.load[0])
        if "optimizer" in state_dict:
            optimizer.load_state_dict(state_dict["optimizer"])

    # Checkpoint
    if args.pathCheckpoint is not None:
        if not os.path.isdir(args.pathCheckpoint):
            os.mkdir(args.pathCheckpoint)
        args.pathCheckpoint = os.path.join(args.pathCheckpoint, "checkpoint")
        with open(args.pathCheckpoint + "_args.json", 'w') as file:
            json.dump(vars(args), file, indent=2)

    trainLoader = trainDataset.getDataLoader(batchSize, args.samplingType,
                                             not args.disable_offset,
                                             numWorkers=0)
    valLoader = valDataset.getDataLoader(batchSize, 'sequential', False,
                                         numWorkers=0)

<<<<<<< HEAD
    if args.schedulerStep > 0:
        scheduler = torch.optim.lr_scheduler.StepLR(optimizer,
                                                    args.schedulerStep,
                                                    gamma=0.1)
    else:
        scheduler = None

    adversarial = None
    if args.adversarial:
        adversarial = SpeakerCriterion(args.hiddenGar,
                                       len(speakers))
        adversarial = torch.nn.DataParallel(adversarial,
                                            device_ids=range(args.nGPU))
        adversarial.cuda()
=======
    model_criterion = ModelCriterionCombined(cpcModel, cpcCriterion)
    model_criterion = torch.nn.DataParallel(
        model_criterion, device_ids=range(args.nGPU)).cuda()
>>>>>>> c05c18f9

    run(trainLoader,
        valLoader,
        model_criterion,
        args.nEpoch,
        args.pathCheckpoint,
        optimizer,
        scheduler,
        logs,
        adversarial)


def parseArgs(argv):
    # Run parameters
    parser = argparse.ArgumentParser(description='Trainer')
    parser.add_argument(
        '--pathDB', type=str,
        default="/datasets01/LibriSpeech/022219/train-clean-100/")
    parser.add_argument('--pathTrain', type=str, default=None)
    parser.add_argument('--pathVal', type=str, default=None)
    parser.add_argument('--pathPhone', type=str, default=None)
    parser.add_argument('--hiddenEncoder', type=int, default=512)
    parser.add_argument('--hiddenGar', type=int, default=256)
    parser.add_argument('--nPredicts', type=int, default=12)
    parser.add_argument('--negativeSamplingExt', type=int, default=128)
    parser.add_argument('--supervised', action='store_true')
    parser.add_argument('--eval', action='store_true')
    parser.add_argument('--load', type=str, default=None, nargs='*')
    parser.add_argument('--learningRate', type=float, default=2e-4)
    parser.add_argument('--schedulerStep', type=int, default=-1)
    parser.add_argument('--beta1', type=float, default=0.9)
    parser.add_argument('--beta2', type=float, default=0.999)
    parser.add_argument('--epsilon', type=float, default=1e-08)
    parser.add_argument('--pathCheckpoint', type=str, default=None)
    parser.add_argument('--sizeWindow', type=int, default=20480)
    parser.add_argument('--nEpoch', type=int, default=200)
    parser.add_argument('--samplingType', type=str, default='uniform',
                        choices=['samespeaker', 'uniform',
                                 'samesequence', 'sequential'])
    parser.add_argument('--nLevelsGRU', type=int, default=1)
    parser.add_argument('--nGPU', type=int, default=-1)
    parser.add_argument('--batchSizeGPU', type=int, default=8)
    parser.add_argument('--debug', action='store_true')
    parser.add_argument('--file_extension', type=str, default=".flac")
    parser.add_argument('--dataset_levels', type=int, default=2)
    parser.add_argument('--disable_offset', action='store_true')
    parser.add_argument('--restart', action='store_true')
    parser.add_argument('--abspos', action='store_true')
    parser.add_argument('--transformer', action='store_true')
    parser.add_argument('--cpc_mode', type=str, default=None,
                        choices=['reverse', 'cloze', 'bert'])
    parser.add_argument('--encoder_type', type=str,
                        choices=['cpc', 'mfcc', 'lfb'],
                        default='cpc')
    parser.add_argument('--random_seed', type=int, default=None)
    parser.add_argument('--adversarial', action='store_true')
    parser.add_argument('--save_step', type=int, default=5)
    parser.add_argument('--no_ar', action='store_true')
    args = parser.parse_args(argv)

    # set it up if needed, so that it is dumped along with other args
    if args.random_seed is None:
        args.random_seed = random.randint(0, 2**31)

    if args.nGPU < 0:
        args.nGPU = torch.cuda.device_count()
    assert args.nGPU <= torch.cuda.device_count(),\
        f"number of GPU asked: {args.nGPU}," \
        f"number GPU detected: {torch.cuda.device_count()}"
    print("Let's use", args.nGPU, "GPUs!")

    if args.no_ar:
        args.hiddenGar = args.hiddenEncoder
    return args


if __name__ == "__main__":
    args = sys.argv[1:]
    main(args)<|MERGE_RESOLUTION|>--- conflicted
+++ resolved
@@ -2,31 +2,15 @@
 import json
 import os
 import random
-<<<<<<< HEAD
-import sys
 import numpy as np
 import torch
 
-from dataset import AudioBatchData
+from dataset import AudioBatchData, findAllSeqs, filterSeqs
 from model import CPCModel, ConcatenatedModel, CPCBertModel
 from criterion import CPCUnsupersivedCriterion, SpeakerCriterion, \
-    PhoneCriterion, CPCBertCriterion
+    PhoneCriterion, ModelCriterionCombined, CPCBertCriterion
 import psutil
-
-
-class Struct:
-    def __init__(self, **entries):
-        self.__dict__.update(entries)
-=======
-
-import numpy as np
-import torch
-
-from dataset import AudioBatchData, findAllSeqs, filterSeqs
-from model import CPCModel, ConcatenatedModel
-from criterion import CPCUnsupersivedCriterion, SpeakerCriterion, \
-    PhoneCriterion, ModelCriterionCombined
-import psutil
+import sys
 
 
 def loadModel(pathCheckpoints, loadStateDict=True):
@@ -45,7 +29,12 @@
             encoderNet = getEncoder(locArgs.encoder_type,
                                     locArgs.hiddenEncoder)
             arNet = getAR(locArgs)
-            m_ = CPCModel(encoderNet, arNet)
+            if locArgs.cpc_mode == "bert":
+                m_ = CPCBertModel(encoderNet, arNet,
+                                  blockSize=locArgs.nPredicts)
+                m_.supervised = locArgs.supervised
+            else:
+                m_ = CPCModel(encoderNet, arNet)
 
         if loadStateDict:
             state_dict = torch.load(path)
@@ -59,7 +48,6 @@
         return models[0], hiddenGar, hiddenEncoder
 
     return ConcatenatedModel(models), hiddenGar, hiddenEncoder
->>>>>>> c05c18f9
 
 
 def set_seed(seed):
@@ -70,11 +58,7 @@
         torch.cuda.manual_seed_all(seed)
 
 
-<<<<<<< HEAD
 def updateAndShowLogs(text, logs):
-=======
-def updateAndShowLogs(text, logs, nPredicts):
->>>>>>> c05c18f9
     logStep = logs["step"]
     print("")
     print('-'*50)
@@ -101,42 +85,6 @@
 def saveLogs(data, pathLogs):
     with open(pathLogs, 'w') as file:
         json.dump(data, file, indent=2)
-
-
-def loadModel(pathCheckpoints, loadStateDict=True):
-    models = []
-    hiddenGar, hiddenEncoder = 0, 0
-    for path in pathCheckpoints:
-        print(f"Loading checkpoint {path}")
-        _, _, locArgs = getCheckpointData(os.path.dirname(path))
-        locArgs = argparse.Namespace(**locArgs)
-
-        if locArgs.load is not None and len(locArgs.load) > 1:
-            m_, hg, he = loadModel(locArgs.load, loadStateDict=False)
-            hiddenGar += hg
-            hiddenEncoder += he
-        else:
-            encoderNet = getEncoder(locArgs.encoder_type, locArgs.hiddenEncoder)
-            arNet = getAR(locArgs)
-            if locArgs.cpc_mode == "bert":
-                m_ = CPCBertModel(encoderNet, arNet,
-                                        blockSize=locArgs.nPredicts)
-                m_.supervised = locArgs.supervised
-            else:
-                m_ = CPCModel(encoderNet, arNet)
-
-        if loadStateDict:
-            state_dict = torch.load(path)
-            m_.load_state_dict(state_dict["gEncoder"])
-            hiddenGar += locArgs.hiddenGar
-            hiddenEncoder += locArgs.hiddenEncoder
-
-        models.append(m_)
-
-    if len(models) == 1:
-        return models[0], hiddenGar, hiddenEncoder
-
-    return ConcatenatedModel(models), hiddenGar, hiddenEncoder
 
 
 def getEncoder(encoderType, hiddenEncoder):
@@ -205,57 +153,6 @@
     return data, logs, args
 
 
-<<<<<<< HEAD
-def findAllSeqs(dirName,
-                recursionLevel=2,
-                extension='.flac'):
-
-    dirName = os.path.join(dirName, '')
-    dirList = [dirName]
-    prefixSize = len(dirName)
-    speakers = set([])
-
-    for recursion in range(recursionLevel):
-        nextList = []
-        for item in dirList:
-            nextList += [os.path.join(item, f) for f in os.listdir(item)
-                         if os.path.isdir(os.path.join(item, f))]
-        dirList = nextList
-
-    outSequences = []
-    for directory in dirList:
-        basePath = directory[prefixSize:]
-        try:
-            speaker = int(os.path.normpath(basePath).split(os.sep)[0])
-        except ValueError:
-            speaker =0
-        speakers.add(speaker)
-        for item in os.listdir(directory):
-            if os.path.splitext(item)[1] != extension:
-                continue
-            outSequences.append((speaker, os.path.join(basePath, item)))
-
-    return outSequences, speakers
-
-
-def filterSeqs(pathTxt, seqCouples):
-    inSeqs = [p.replace('\n', '') for p in open(pathTxt, 'r').readlines()]
-    inSeqs.sort()
-    seqCouples.sort(key=lambda x: x[1])
-    output, index = [], 0
-    for x in seqCouples:
-        seq = os.path.basename(os.path.splitext(x[1])[0])
-        while index < len(inSeqs) and seq > inSeqs[index]:
-            index += 1
-        if index == len(inSeqs):
-            break
-        if seq == inSeqs[index]:
-            output.append(x)
-    return output
-
-
-=======
->>>>>>> c05c18f9
 def parseSeqLabels(pathLabels):
     with open(pathLabels, 'r') as f:
         lines = f.readlines()
@@ -274,8 +171,8 @@
     print(psutil.virtual_memory())
 
 
-<<<<<<< HEAD
-def adversarialTrainStep(dataLoader, model, cpcCriterion, optimizerCPC,
+def adversarialTrainStep(dataLoader, model,
+                         cpcCriterion, optimizerCPC,
                          speakerCriterion, optimizerPhone):
 
     model.train()
@@ -326,33 +223,21 @@
 
 
 def trainStep(dataLoader,
-              model,
-              cpcCriterion,
+              model_criterion,
               optimizer,
               scheduler):
-=======
-def trainStep(model_criterion_combined,
-              model_criterion,
-              optimizer):
->>>>>>> c05c18f9
 
     if model_criterion.module.model.optimize:
         model_criterion.module.model.train()
     model_criterion.module.criterion.train()
 
     logs = {"step": 0}
-    for step, fulldata in enumerate(model_criterion_combined):
+    for step, fulldata in enumerate(dataLoader):
 
         batchData, label = fulldata
         batchData = batchData.cuda(non_blocking=True)
         label = label.cuda(non_blocking=True)
-<<<<<<< HEAD
-        cFeature, encodedData, label = model(batchData, label)
-        allLosses, allAcc = cpcCriterion(cFeature, encodedData, label)
-=======
-
         allLosses, allAcc = model_criterion(batchData, label)
->>>>>>> c05c18f9
 
         totLoss = allLosses.sum()
         totLoss.backward()
@@ -378,8 +263,8 @@
 
 def valStep(dataLoader,
             model_criterion):
+
     model_criterion.eval()
-
     logs = {"step": 0}
     for step, fulldata in enumerate(dataLoader):
 
@@ -389,12 +274,7 @@
         label = label.cuda(non_blocking=True)
 
         with torch.no_grad():
-<<<<<<< HEAD
-            cFeature, encodedData, label = model(batchData, label)
-            allLosses, allAcc = cpcCriterion(cFeature, encodedData, label)
-=======
             allLosses, allAcc = model_criterion(batchData, label)
->>>>>>> c05c18f9
 
         if "locLoss_val" not in logs:
             logs["locLoss_val"] = np.zeros(allLosses.size(1))
@@ -426,6 +306,10 @@
 
     if adversarial is not None:
         optimAdv = torch.optim.Adam(list(adversarial.parameters()), lr=2e-4)
+        cpcModel = torch.nn.DataParallel(model_criterion.module.model,
+                                         device_ids=model_criterion.device_ids)
+        cpcCriterion = torch.nn.DataParallel(model_criterion.module.criterion,
+                                             device_ids=model_criterion.device_ids)
 
     for epoch in range(startEpoch, nEpoch):
 
@@ -435,7 +319,6 @@
 
         cpuStats()
 
-<<<<<<< HEAD
         if adversarial is not None:
             locLogsTrain = adversarialTrainStep(trainLoader, cpcModel,
                                                 cpcCriterion,
@@ -443,11 +326,7 @@
                                                 optimAdv)
         else:
             locLogsTrain = trainStep(
-                trainLoader, cpcModel, cpcCriterion, optimizer, scheduler)
-=======
-        locLogsTrain = trainStep(
-            trainLoader, model_criterion, optimizer)
->>>>>>> c05c18f9
+                trainLoader, model_criterion, optimizer, scheduler)
 
         locLogsVal = valStep(valLoader, model_criterion)
 
@@ -467,16 +346,10 @@
         logs["epoch"].append(epoch)
 
         if pathCheckpoint is not None \
-<<<<<<< HEAD
                 and (epoch % logs["saveStep"] == 0 or epoch == nEpoch-1):
-            stateDict = {"gEncoder": cpcModel.module.state_dict(),
-                         "cpcCriterion": cpcCriterion.module.state_dict(),
-=======
-                and (epoch % 5 == 0 or epoch == nEpoch-1):
             print(pathCheckpoint)
             stateDict = {"gEncoder": model_criterion.module.model.state_dict(),
                          "cpcCriterion": model_criterion.module.criterion.state_dict(),
->>>>>>> c05c18f9
                          "optimizer": optimizer.state_dict(),
                          "best": bestStateDict}
 
@@ -557,19 +430,15 @@
         else:
             cpcModel = CPCModel(encoderNet, arNet)
 
-<<<<<<< HEAD
     batchSize = args.nGPU * args.batchSizeGPU
     cpcModel.supervised = args.supervised
-    cpcModel = torch.nn.DataParallel(cpcModel, device_ids=range(args.nGPU))
-
-=======
->>>>>>> c05c18f9
+
     # Training criterion
     if not args.supervised:
         if args.cpc_mode == "bert":
-            cpcCriterion =  CPCBertCriterion(args.hiddenGar,
-                                             args.hiddenEncoder,
-                                             args.negativeSamplingExt)
+            cpcCriterion = CPCBertCriterion(args.hiddenGar,
+                                            args.hiddenEncoder,
+                                            args.negativeSamplingExt)
         else:
             cpcCriterion = CPCUnsupersivedCriterion(args.nPredicts,
                                                     args.hiddenGar,
@@ -582,15 +451,13 @@
         cpcCriterion = SpeakerCriterion(args.hiddenGar,
                                         len(speakers))
 
-<<<<<<< HEAD
     if loadOptimizer:
         state_dict = torch.load(args.load[0])
         cpcCriterion.load_state_dict(state_dict["cpcCriterion"])
 
-    cpcCriterion = torch.nn.DataParallel(cpcCriterion,
-                                         device_ids=range(args.nGPU))
-=======
->>>>>>> c05c18f9
+    cpcCriterion.cuda()
+    cpcModel.cuda()
+
     cpcModel.optimize = True
     if args.eval:
         print("Evaluation mode")
@@ -630,7 +497,6 @@
     valLoader = valDataset.getDataLoader(batchSize, 'sequential', False,
                                          numWorkers=0)
 
-<<<<<<< HEAD
     if args.schedulerStep > 0:
         scheduler = torch.optim.lr_scheduler.StepLR(optimizer,
                                                     args.schedulerStep,
@@ -645,11 +511,10 @@
         adversarial = torch.nn.DataParallel(adversarial,
                                             device_ids=range(args.nGPU))
         adversarial.cuda()
-=======
+
     model_criterion = ModelCriterionCombined(cpcModel, cpcCriterion)
     model_criterion = torch.nn.DataParallel(
         model_criterion, device_ids=range(args.nGPU)).cuda()
->>>>>>> c05c18f9
 
     run(trainLoader,
         valLoader,
