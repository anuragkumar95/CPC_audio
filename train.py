import argparse
import json
import os
from random import shuffle
import sys

import numpy as np
import torch

from dataset import AudioBatchData
from model import CPCModel
from criterion import CPCUnsupersivedCriterion, SpeakerCriterion, \
                      PhoneCriterion


def updateAndShowLogs(text, logs, nPredicts):
    logStep = logs["step"]
    print("")
    print('-'*50)
    print(text)
    strSteps = ['Step'] + [str(s) for s in range(1, nPredicts + 1)]
    formatCommand = ' '.join(['{:>16}' for x in range(nPredicts + 1)])
    print(formatCommand.format(*strSteps))

    for key in logs:

        if key == "step":
            continue

        logs[key] /= logStep
        strLog = [key] + ["{:10.6f}".format(s) for s in logs[key]]
        print(formatCommand.format(*strLog))

    print('-'*50)


def saveLogs(data, pathLogs):
    with open(pathLogs, 'w') as file:
        json.dump(data, file, indent=2)

def loadArgs(args, locArgs):
    for k, v in locArgs.items():
        setattr(args, k, v)


def findAllSeqs(dirName,
                recursionLevel=2,
                extension='.flac'):

    dirName = os.path.join(dirName, '')
    dirList = [dirName]
    prefixSize = len(dirName)

    for recursion in range(recursionLevel):
        nextList = []
        for item in dirList:
            nextList += [os.path.join(item, f) for f in os.listdir(item)
                         if os.path.isdir(os.path.join(item, f))]
        dirList = nextList

    outSequences = []
    for directory in dirList:
        basePath = directory[prefixSize:]
        speaker = int(os.path.normpath(basePath).split(os.sep)[0])
        for item in os.listdir(directory):
            if os.path.splitext(item)[1] != extension:
                continue
            outSequences.append((speaker, os.path.join(basePath, item)))

    return outSequences


def filterSeqs(pathTxt, allSeqs):
    inSeqs = [p.replace('\n', '') for p in open(pathTxt, 'r').readlines()]
    return [ x for x in allSeqs if os.path.splitext(os.path.basename(x[1]))[0] in inSeqs]


def parseTxtSplit(pathTxt, extension):
    data = [p.replace('\n', '') for p in open(pathTxt, 'r').readlines()]
    output = []
    for item in data:
        speaker, chapter, id = item.split('-')
        output.append((int(speaker), os.path.join(os.path.join(speaker, chapter), item) + extension))
    return output


def parseSeqLabels(pathLabels):
    lines = open(pathLabels, 'r').readlines()
    output = {"step": 160}  # Step in librispeech dataset is 160bits
    maxPhone = 0
    for line in lines:
        data = line.split()
        output[data[0]] = [int(x) for x in data[1:]]
        maxPhone = max(maxPhone, max(output[data[0]]))
    return output, maxPhone + 1


def trainStep(dataLoader,
              model,
              cpcCriterion,
              optimizer):

    if model.optimize:
        model.train()
    cpcCriterion.train()

    logs = {"step": 0}
    for step, fulldata in enumerate(dataLoader):

        batchData, label = fulldata
        batchData = batchData.cuda(non_blocking=True)
        label = label.cuda(non_blocking=True)
        cFeature, encodedData = model(batchData)

        allLosses, allAcc = cpcCriterion(cFeature, encodedData, label)

        totLoss = allLosses.sum()
        totLoss.backward()
        optimizer.step()
        optimizer.zero_grad()

        if "locLoss_train" not in logs:
            logs["locLoss_train"] = np.zeros(allLosses.size(1))
            logs["locAcc_train"] = np.zeros(allLosses.size(1))

        logs["step"] += 1
        logs["locLoss_train"] += (allLosses.mean(dim=0)).detach().cpu().numpy()
        logs["locAcc_train"] += (allAcc.mean(dim=0)).cpu().numpy()

    updateAndShowLogs("Update %d, training loss:" %
                      (logs["step"] + 1), logs, logs["locLoss_train"].shape[0])
    return logs


def valStep(dataLoader,
            model,
            cpcCriterion):
    model.eval()
    cpcCriterion.eval()

    logs = {"step": 0}
    for step, fulldata in enumerate(dataLoader):

        batchData, label = fulldata

        batchData = batchData.cuda(non_blocking=True)
        label = label.cuda(non_blocking=True)
        cFeature, encodedData = model(batchData)

        allLosses, allAcc = cpcCriterion(cFeature, encodedData, label)

        if "locLoss_val" not in logs:
            logs["locLoss_val"] = np.zeros(allLosses.size(1))
            logs["locAcc_val"] = np.zeros(allLosses.size(1))

        logs["step"] += 1
        logs["locLoss_val"] += allLosses.mean(dim=0).detach().cpu().numpy()
        logs["locAcc_val"] += allAcc.mean(dim=0).cpu().numpy()

    logs["step"] = step
    updateAndShowLogs("Validation loss:", logs, logs["locLoss_val"].shape[0])
    return logs


def getCheckpointData(pathDir):
    checkpoints = [x for x in os.listdir(pathDir) if os.path.splitext(x)[1] == '.pt']
    if len(checkpoints) == 0:
        print("No checkpoints found at " + pathDir)
        return None
    checkpoints.sort(key = lambda x : int(os.path.splitext(x[11:])[0]))
    data = os.path.join(pathDir, checkpoints[-1])
    with open(os.path.join(pathDir, 'checkpoint_logs.json'), 'rb') as file:
        logs = json.load(file)

    with open(os.path.join(pathDir, 'checkpoint_args.json'), 'rb') as file:
        args = json.load(file)

    return data, logs, args


def run(trainLoader,
        valLoader,
        cpcModel,
        cpcCriterion,
        nEpoch,
        pathCheckpoint,
        optimizer,
        logs):

    print("Running %d epochs" % nEpoch)
    startEpoch = len(logs["epoch"])
    for epoch in range(startEpoch, nEpoch):

        print("Starting epoch %d" % epoch)
        print("Training dataset %d batches, Validation dataset %d batches" %
              (len(trainLoader), len(valLoader)))

        locLogsTrain = trainStep(
            trainLoader, cpcModel, cpcCriterion, optimizer)

        locLogsVal = valStep(valLoader, cpcModel, cpcCriterion)

        for key, value in dict(locLogsTrain, **locLogsVal).items():
            if key not in logs:
                logs[key] = [None for x in range(epoch)]
            if isinstance(value, np.ndarray):
                value = value.tolist()
            logs[key].append(value)

        logs["epoch"].append(epoch)

        if pathCheckpoint is not None and (epoch % 5 == 0 or epoch == nEpoch-1):
            stateDict = {"gEncoder": cpcModel.module.state_dict(),
                         "cpcCriterion": cpcCriterion.state_dict()}

            torch.save(stateDict, pathCheckpoint + "_" + str(epoch) + '.pt')
            saveLogs(logs, pathCheckpoint + "_logs.json")


<<<<<<< HEAD
if __name__ == "__main__":

    # Run parameters
    parser = argparse.ArgumentParser(description='Trainer')
    parser.add_argument(
        '--pathDB', type=str, default="/datasets01/LibriSpeech/022219/train-clean-100/")
    parser.add_argument('--pathTrain', type=str,
                            default="/datasets01/LibriSpeech/022219/LibriSpeech100_labels_split/train_split.txt")
    parser.add_argument('--pathVal', type=str,
                        default="/datasets01/LibriSpeech/022219/LibriSpeech100_labels_split/test_split.txt")
    parser.add_argument('--pathPhone', type=str, default=None)
    parser.add_argument('--hiddenEncoder', type=int, default=512)
    parser.add_argument('--hiddenGar', type=int, default=256)
    parser.add_argument('--nPredicts', type=int, default=12)
    parser.add_argument('--negativeSamplingExt', type=int, default=128)
    parser.add_argument('--supervised', action='store_true')
    parser.add_argument('--eval', action='store_true')
    parser.add_argument('--load', type=str, default="")
    parser.add_argument('--learningRate', type=float, default=2e-4)
    parser.add_argument('--pathCheckpoint', type=str, default=None)
    parser.add_argument('--sizeWindow', type=int, default=20480)
    parser.add_argument('--nEpoch', type=int, default=10)
    parser.add_argument('--groupSize', type=int, default=2)
    parser.add_argument('--samplingType', type=str, default='speaker',
                        choices=['speaker', 'uniform',
                                 'sequence', 'sequential'])
    parser.add_argument('--nGPU', type=int, default=-1)
    parser.add_argument('--batchSizeGPU', type=int, default=8)
    parser.add_argument('--debug', action='store_true')
    parser.add_argument('--oneSeq', action='store_true')
    parser.add_argument('--excluding', action='store_true')
    parser.add_argument('--file_extension', type=str, default=".flac")
    parser.add_argument('--dataset_levels', type=int, default=2)
    parser.add_argument('--restart', action='store_true')

    args = parser.parse_args()

    logs = {"epoch": []}
    if args.pathCheckpoint is not None and os.path.isdir(args.pathCheckpoint)\
            and not args.restart:
        checkpointData = getCheckpointData(args.pathCheckpoint)
        if checkpointData is not None:
            load, logs, locArgs = checkpointData
            loadArgs(args, locArgs)
            args.load = load

    seqNames = findAllSeqs(args.pathDB,
                           recursionLevel=args.dataset_levels,
                           extension=args.file_extension)
=======
def main(args):
    print(f'CONFIG:\n{json.dumps(vars(args), indent=4, sort_keys=True)}')
    print('-' * 50)
>>>>>>> d20662be
    # Datasets
    if args.pathTrain is not None:
        seqTrain = filterSeqs(args.pathTrain, seqNames)
    else:
        seqTrain = seqNames

    if args.pathVal is None:
        shuffle(seqTrain)
        sizeTrain = int(0.8 * len(seqTrain))
        seqTrain, seqVal = seqTrain[:sizeTrain], seqTrain[sizeTrain:]
    else:
        seqVal = filterSeqs(args.pathVal, seqNames)

    if args.debug:
        seqTrain = seqTrain[:2000]
        seqVal = seqVal[:2000]

    phoneLabels = None
    if args.supervised and args.pathPhone is not None:
        print("Loading the phone labels at " + args.pathPhone)
        phoneLabels, nPhones = parseSeqLabels(args.pathPhone)

    print(f'Loading audio data at {args.pathDB}')
    trainDataset = AudioBatchData(args.pathDB,
                                  args.sizeWindow,
                                  seqTrain,
                                  phoneLabels)

    valDataset = AudioBatchData(args.pathDB,
                                args.sizeWindow,
                                seqVal,
                                phoneLabels)

    # Base Model
    cpcModel = CPCModel(args.hiddenEncoder, args.hiddenGar,
                        args.samplingType == "sequential")

    if args.load != "":
        print("Loading checkpoint " + args.load)
        state_dict = torch.load(args.load)
        cpcModel.load_state_dict(state_dict["gEncoder"])

    if args.nGPU < 0:
        args.nGPU = torch.cuda.device_count()
    assert args.nGPU <= torch.cuda.device_count(), f"number of GPU asked: {args.nGPU}," \
        f"number GPU detected: {torch.cuda.device_count()}"

    batchSize = args.nGPU * args.batchSizeGPU
    print("Let's use", args.nGPU, "GPUs!")
    cpcModel = torch.nn.DataParallel(cpcModel, device_ids=range(args.nGPU))

    # Training criterion
    if not args.supervised:
        cpcCriterion = CPCUnsupersivedCriterion(args.nPredicts, args.hiddenGar,
                                                args.hiddenEncoder,
                                                args.negativeSamplingExt,
                                                args.oneSeq,
                                                args.excluding)
    elif args.pathPhone is not None:
        cpcCriterion = PhoneCriterion(args.hiddenGar, nPhones)
    else:
        cpcCriterion = SpeakerCriterion(args.hiddenGar,
                                        trainDataset.getNSpeakers())

    cpcCriterion = torch.nn.DataParallel(cpcCriterion, device_ids=range(args.nGPU))
    cpcModel.optimize = True
    if args.eval:
        print("Evaluation mode")
        cpcModel.optimize = False
        cpcModel.eval()
        for g in cpcModel.parameters():
            g.requires_grad = False

    cpcCriterion.cuda()
    cpcModel.cuda()

    # Optimizer
    g_params = list(cpcCriterion.parameters())

    if not args.eval:
        print("Optimizing model")
        g_params += list(cpcModel.parameters())

    optimizer = torch.optim.Adam(g_params, lr=args.learningRate)

    # Checkpoint
    if args.pathCheckpoint is not None:
        if not os.path.isdir(args.pathCheckpoint):
            os.mkdir(args.pathCheckpoint)
        args.pathCheckpoint = os.path.join(args.pathCheckpoint, "checkpoint")
        with open(args.pathCheckpoint + "_args.json", 'w') as file:
            json.dump(vars(args), file, indent=2)

    trainLoader = torch.utils.data.DataLoader(trainDataset,
                                              batch_sampler=trainDataset.getSampler(
                                                  batchSize, args.groupSize,
                                                  args.samplingType,
                                                  True),
                                              num_workers=args.nGPU)
    valLoader = torch.utils.data.DataLoader(valDataset,
                                            batch_sampler=valDataset.getSampler(
                                                batchSize, args.groupSize,
                                                args.samplingType, False),
                                            num_workers=args.nGPU)
    run(trainLoader,
        valLoader,
        cpcModel,
        cpcCriterion,
        args.nEpoch,
        args.pathCheckpoint,
        optimizer,
<<<<<<< HEAD
        logs)
=======
        scheduler)


def parseArgs(argv):
    # Run parameters
    parser = argparse.ArgumentParser(description='Trainer')
    parser.add_argument(
        '--pathDB', type=str, default="/datasets01/LibriSpeech/022219/train-clean-100/")
    parser.add_argument('--pathTrain', type=str,
                        default="/datasets01/LibriSpeech/022219/LibriSpeech100_labels_split/train_split.txt")
    parser.add_argument('--pathVal', type=str,
                        default="/datasets01/LibriSpeech/022219/LibriSpeech100_labels_split/test_split.txt")
    parser.add_argument('--pathPhone', type=str, default=None)
    parser.add_argument('--hiddenEncoder', type=int, default=512)
    parser.add_argument('--hiddenGar', type=int, default=256)
    parser.add_argument('--nPredicts', type=int, default=12)
    parser.add_argument('--negativeSamplingExt', type=int, default=128)
    parser.add_argument('--supervised', action='store_true')
    parser.add_argument('--eval', action='store_true')
    parser.add_argument('--load', type=str, default="")
    parser.add_argument('--learningRate', type=float, default=2e-4)
    parser.add_argument('--pathCheckpoint', type=str, default=None)
    parser.add_argument('--sizeWindow', type=int, default=20480)
    parser.add_argument('--nEpoch', type=int, default=10)
    parser.add_argument('--schedulerStep', type=int,
                        default=0)
    parser.add_argument('--groupSize', type=int, default=2)
    parser.add_argument('--samplingType', type=str, default='speaker',
                        choices=['speaker', 'uniform',
                                 'sequence', 'sequential'])
    parser.add_argument('--nGPU', type=int, default=-1)
    parser.add_argument('--batchSizeGPU', type=int, default=8)
    parser.add_argument('--debug', action='store_true')

    return parser.parse_args(argv)


if __name__ == "__main__":

    args = parseArgs(sys.argv[1:])
    main(args)
>>>>>>> d20662be
<|MERGE_RESOLUTION|>--- conflicted
+++ resolved
@@ -38,9 +38,27 @@
     with open(pathLogs, 'w') as file:
         json.dump(data, file, indent=2)
 
+
 def loadArgs(args, locArgs):
     for k, v in locArgs.items():
         setattr(args, k, v)
+
+
+def getCheckpointData(pathDir):
+    checkpoints = [x for x in os.listdir(pathDir)
+                   if os.path.splitext(x)[1] == '.pt']
+    if len(checkpoints) == 0:
+        print("No checkpoints found at " + pathDir)
+        return None
+    checkpoints.sort(key = lambda x : int(os.path.splitext(x[11:])[0]))
+    data = os.path.join(pathDir, checkpoints[-1])
+    with open(os.path.join(pathDir, 'checkpoint_logs.json'), 'rb') as file:
+        logs = json.load(file)
+
+    with open(os.path.join(pathDir, 'checkpoint_args.json'), 'rb') as file:
+        args = json.load(file)
+
+    return data, logs, args
 
 
 def findAllSeqs(dirName,
@@ -72,16 +90,8 @@
 
 def filterSeqs(pathTxt, allSeqs):
     inSeqs = [p.replace('\n', '') for p in open(pathTxt, 'r').readlines()]
-    return [ x for x in allSeqs if os.path.splitext(os.path.basename(x[1]))[0] in inSeqs]
-
-
-def parseTxtSplit(pathTxt, extension):
-    data = [p.replace('\n', '') for p in open(pathTxt, 'r').readlines()]
-    output = []
-    for item in data:
-        speaker, chapter, id = item.split('-')
-        output.append((int(speaker), os.path.join(os.path.join(speaker, chapter), item) + extension))
-    return output
+    return [x for x in allSeqs
+            if os.path.splitext(os.path.basename(x[1]))[0] in inSeqs]
 
 
 def parseSeqLabels(pathLabels):
@@ -162,22 +172,6 @@
     return logs
 
 
-def getCheckpointData(pathDir):
-    checkpoints = [x for x in os.listdir(pathDir) if os.path.splitext(x)[1] == '.pt']
-    if len(checkpoints) == 0:
-        print("No checkpoints found at " + pathDir)
-        return None
-    checkpoints.sort(key = lambda x : int(os.path.splitext(x[11:])[0]))
-    data = os.path.join(pathDir, checkpoints[-1])
-    with open(os.path.join(pathDir, 'checkpoint_logs.json'), 'rb') as file:
-        logs = json.load(file)
-
-    with open(os.path.join(pathDir, 'checkpoint_args.json'), 'rb') as file:
-        args = json.load(file)
-
-    return data, logs, args
-
-
 def run(trainLoader,
         valLoader,
         cpcModel,
@@ -209,7 +203,8 @@
 
         logs["epoch"].append(epoch)
 
-        if pathCheckpoint is not None and (epoch % 5 == 0 or epoch == nEpoch-1):
+        if pathCheckpoint is not None \
+                and (epoch % 5 == 0 or epoch == nEpoch-1):
             stateDict = {"gEncoder": cpcModel.module.state_dict(),
                          "cpcCriterion": cpcCriterion.state_dict()}
 
@@ -217,9 +212,136 @@
             saveLogs(logs, pathCheckpoint + "_logs.json")
 
 
-<<<<<<< HEAD
-if __name__ == "__main__":
-
+def main(args):
+    print(f'CONFIG:\n{json.dumps(vars(args), indent=4, sort_keys=True)}')
+    print('-' * 50)
+
+    logs = {"epoch": []}
+    if args.pathCheckpoint is not None and os.path.isdir(args.pathCheckpoint)\
+            and not args.restart:
+        checkpointData = getCheckpointData(args.pathCheckpoint)
+        if checkpointData is not None:
+            load, logs, locArgs = checkpointData
+            loadArgs(args, locArgs)
+            args.load = load
+
+    seqNames = findAllSeqs(args.pathDB,
+                           recursionLevel=args.dataset_levels,
+                           extension=args.file_extension)
+
+    # Datasets
+    if args.pathTrain is not None:
+        seqTrain = filterSeqs(args.pathTrain, seqNames)
+    else:
+        seqTrain = seqNames
+
+    if args.pathVal is None:
+        shuffle(seqTrain)
+        sizeTrain = int(0.8 * len(seqTrain))
+        seqTrain, seqVal = seqTrain[:sizeTrain], seqTrain[sizeTrain:]
+    else:
+        seqVal = filterSeqs(args.pathVal, seqNames)
+
+    if args.debug:
+        seqTrain = seqTrain[:2000]
+        seqVal = seqVal[:2000]
+
+    phoneLabels = None
+    if args.supervised and args.pathPhone is not None:
+        print("Loading the phone labels at " + args.pathPhone)
+        phoneLabels, nPhones = parseSeqLabels(args.pathPhone)
+
+    print(f'Loading audio data at {args.pathDB}')
+    trainDataset = AudioBatchData(args.pathDB,
+                                  args.sizeWindow,
+                                  seqTrain,
+                                  phoneLabels)
+
+    valDataset = AudioBatchData(args.pathDB,
+                                args.sizeWindow,
+                                seqVal,
+                                phoneLabels)
+
+    # Base Model
+    cpcModel = CPCModel(args.hiddenEncoder, args.hiddenGar,
+                        args.samplingType == "sequential")
+
+    if args.load != "":
+        print("Loading checkpoint " + args.load)
+        state_dict = torch.load(args.load)
+        cpcModel.load_state_dict(state_dict["gEncoder"])
+
+    if args.nGPU < 0:
+        args.nGPU = torch.cuda.device_count()
+    assert args.nGPU <= torch.cuda.device_count(), f"number of GPU asked: {args.nGPU}," \
+        f"number GPU detected: {torch.cuda.device_count()}"
+
+    batchSize = args.nGPU * args.batchSizeGPU
+    print("Let's use", args.nGPU, "GPUs!")
+    cpcModel = torch.nn.DataParallel(cpcModel, device_ids=range(args.nGPU))
+
+    # Training criterion
+    if not args.supervised:
+        cpcCriterion = CPCUnsupersivedCriterion(args.nPredicts, args.hiddenGar,
+                                                args.hiddenEncoder,
+                                                args.negativeSamplingExt)
+    elif args.pathPhone is not None:
+        cpcCriterion = PhoneCriterion(args.hiddenGar, nPhones)
+    else:
+        cpcCriterion = SpeakerCriterion(args.hiddenGar,
+                                        trainDataset.getNSpeakers())
+
+    cpcCriterion = torch.nn.DataParallel(cpcCriterion,
+                                         device_ids=range(args.nGPU))
+    cpcModel.optimize = True
+    if args.eval:
+        print("Evaluation mode")
+        cpcModel.optimize = False
+        cpcModel.eval()
+        for g in cpcModel.parameters():
+            g.requires_grad = False
+
+    cpcCriterion.cuda()
+    cpcModel.cuda()
+
+    # Optimizer
+    g_params = list(cpcCriterion.parameters())
+
+    if not args.eval:
+        print("Optimizing model")
+        g_params += list(cpcModel.parameters())
+
+    optimizer = torch.optim.Adam(g_params, lr=args.learningRate)
+
+    # Checkpoint
+    if args.pathCheckpoint is not None:
+        if not os.path.isdir(args.pathCheckpoint):
+            os.mkdir(args.pathCheckpoint)
+        args.pathCheckpoint = os.path.join(args.pathCheckpoint, "checkpoint")
+        with open(args.pathCheckpoint + "_args.json", 'w') as file:
+            json.dump(vars(args), file, indent=2)
+
+    trainLoader = torch.utils.data.DataLoader(trainDataset,
+                                              batch_sampler=trainDataset.getSampler(
+                                                  batchSize,
+                                                  args.samplingType,
+                                                  True),
+                                              num_workers=args.nGPU)
+    valLoader = torch.utils.data.DataLoader(valDataset,
+                                            batch_sampler=valDataset.getSampler(
+                                                batchSize,
+                                                args.samplingType, False),
+                                            num_workers=args.nGPU)
+    run(trainLoader,
+        valLoader,
+        cpcModel,
+        cpcCriterion,
+        args.nEpoch,
+        args.pathCheckpoint,
+        optimizer,
+        logs)
+
+def parseArgs(argv):
     # Run parameters
     parser = argparse.ArgumentParser(description='Trainer')
     parser.add_argument(
@@ -239,11 +361,10 @@
     parser.add_argument('--learningRate', type=float, default=2e-4)
     parser.add_argument('--pathCheckpoint', type=str, default=None)
     parser.add_argument('--sizeWindow', type=int, default=20480)
-    parser.add_argument('--nEpoch', type=int, default=10)
-    parser.add_argument('--groupSize', type=int, default=2)
-    parser.add_argument('--samplingType', type=str, default='speaker',
-                        choices=['speaker', 'uniform',
-                                 'sequence', 'sequential'])
+    parser.add_argument('--nEpoch', type=int, default=200)
+    parser.add_argument('--samplingType', type=str, default='uniform',
+                        choices=['samespeaker', 'uniform',
+                                 'samesequence', 'sequential'])
     parser.add_argument('--nGPU', type=int, default=-1)
     parser.add_argument('--batchSizeGPU', type=int, default=8)
     parser.add_argument('--debug', action='store_true')
@@ -251,174 +372,6 @@
     parser.add_argument('--excluding', action='store_true')
     parser.add_argument('--file_extension', type=str, default=".flac")
     parser.add_argument('--dataset_levels', type=int, default=2)
-    parser.add_argument('--restart', action='store_true')
-
-    args = parser.parse_args()
-
-    logs = {"epoch": []}
-    if args.pathCheckpoint is not None and os.path.isdir(args.pathCheckpoint)\
-            and not args.restart:
-        checkpointData = getCheckpointData(args.pathCheckpoint)
-        if checkpointData is not None:
-            load, logs, locArgs = checkpointData
-            loadArgs(args, locArgs)
-            args.load = load
-
-    seqNames = findAllSeqs(args.pathDB,
-                           recursionLevel=args.dataset_levels,
-                           extension=args.file_extension)
-=======
-def main(args):
-    print(f'CONFIG:\n{json.dumps(vars(args), indent=4, sort_keys=True)}')
-    print('-' * 50)
->>>>>>> d20662be
-    # Datasets
-    if args.pathTrain is not None:
-        seqTrain = filterSeqs(args.pathTrain, seqNames)
-    else:
-        seqTrain = seqNames
-
-    if args.pathVal is None:
-        shuffle(seqTrain)
-        sizeTrain = int(0.8 * len(seqTrain))
-        seqTrain, seqVal = seqTrain[:sizeTrain], seqTrain[sizeTrain:]
-    else:
-        seqVal = filterSeqs(args.pathVal, seqNames)
-
-    if args.debug:
-        seqTrain = seqTrain[:2000]
-        seqVal = seqVal[:2000]
-
-    phoneLabels = None
-    if args.supervised and args.pathPhone is not None:
-        print("Loading the phone labels at " + args.pathPhone)
-        phoneLabels, nPhones = parseSeqLabels(args.pathPhone)
-
-    print(f'Loading audio data at {args.pathDB}')
-    trainDataset = AudioBatchData(args.pathDB,
-                                  args.sizeWindow,
-                                  seqTrain,
-                                  phoneLabels)
-
-    valDataset = AudioBatchData(args.pathDB,
-                                args.sizeWindow,
-                                seqVal,
-                                phoneLabels)
-
-    # Base Model
-    cpcModel = CPCModel(args.hiddenEncoder, args.hiddenGar,
-                        args.samplingType == "sequential")
-
-    if args.load != "":
-        print("Loading checkpoint " + args.load)
-        state_dict = torch.load(args.load)
-        cpcModel.load_state_dict(state_dict["gEncoder"])
-
-    if args.nGPU < 0:
-        args.nGPU = torch.cuda.device_count()
-    assert args.nGPU <= torch.cuda.device_count(), f"number of GPU asked: {args.nGPU}," \
-        f"number GPU detected: {torch.cuda.device_count()}"
-
-    batchSize = args.nGPU * args.batchSizeGPU
-    print("Let's use", args.nGPU, "GPUs!")
-    cpcModel = torch.nn.DataParallel(cpcModel, device_ids=range(args.nGPU))
-
-    # Training criterion
-    if not args.supervised:
-        cpcCriterion = CPCUnsupersivedCriterion(args.nPredicts, args.hiddenGar,
-                                                args.hiddenEncoder,
-                                                args.negativeSamplingExt,
-                                                args.oneSeq,
-                                                args.excluding)
-    elif args.pathPhone is not None:
-        cpcCriterion = PhoneCriterion(args.hiddenGar, nPhones)
-    else:
-        cpcCriterion = SpeakerCriterion(args.hiddenGar,
-                                        trainDataset.getNSpeakers())
-
-    cpcCriterion = torch.nn.DataParallel(cpcCriterion, device_ids=range(args.nGPU))
-    cpcModel.optimize = True
-    if args.eval:
-        print("Evaluation mode")
-        cpcModel.optimize = False
-        cpcModel.eval()
-        for g in cpcModel.parameters():
-            g.requires_grad = False
-
-    cpcCriterion.cuda()
-    cpcModel.cuda()
-
-    # Optimizer
-    g_params = list(cpcCriterion.parameters())
-
-    if not args.eval:
-        print("Optimizing model")
-        g_params += list(cpcModel.parameters())
-
-    optimizer = torch.optim.Adam(g_params, lr=args.learningRate)
-
-    # Checkpoint
-    if args.pathCheckpoint is not None:
-        if not os.path.isdir(args.pathCheckpoint):
-            os.mkdir(args.pathCheckpoint)
-        args.pathCheckpoint = os.path.join(args.pathCheckpoint, "checkpoint")
-        with open(args.pathCheckpoint + "_args.json", 'w') as file:
-            json.dump(vars(args), file, indent=2)
-
-    trainLoader = torch.utils.data.DataLoader(trainDataset,
-                                              batch_sampler=trainDataset.getSampler(
-                                                  batchSize, args.groupSize,
-                                                  args.samplingType,
-                                                  True),
-                                              num_workers=args.nGPU)
-    valLoader = torch.utils.data.DataLoader(valDataset,
-                                            batch_sampler=valDataset.getSampler(
-                                                batchSize, args.groupSize,
-                                                args.samplingType, False),
-                                            num_workers=args.nGPU)
-    run(trainLoader,
-        valLoader,
-        cpcModel,
-        cpcCriterion,
-        args.nEpoch,
-        args.pathCheckpoint,
-        optimizer,
-<<<<<<< HEAD
-        logs)
-=======
-        scheduler)
-
-
-def parseArgs(argv):
-    # Run parameters
-    parser = argparse.ArgumentParser(description='Trainer')
-    parser.add_argument(
-        '--pathDB', type=str, default="/datasets01/LibriSpeech/022219/train-clean-100/")
-    parser.add_argument('--pathTrain', type=str,
-                        default="/datasets01/LibriSpeech/022219/LibriSpeech100_labels_split/train_split.txt")
-    parser.add_argument('--pathVal', type=str,
-                        default="/datasets01/LibriSpeech/022219/LibriSpeech100_labels_split/test_split.txt")
-    parser.add_argument('--pathPhone', type=str, default=None)
-    parser.add_argument('--hiddenEncoder', type=int, default=512)
-    parser.add_argument('--hiddenGar', type=int, default=256)
-    parser.add_argument('--nPredicts', type=int, default=12)
-    parser.add_argument('--negativeSamplingExt', type=int, default=128)
-    parser.add_argument('--supervised', action='store_true')
-    parser.add_argument('--eval', action='store_true')
-    parser.add_argument('--load', type=str, default="")
-    parser.add_argument('--learningRate', type=float, default=2e-4)
-    parser.add_argument('--pathCheckpoint', type=str, default=None)
-    parser.add_argument('--sizeWindow', type=int, default=20480)
-    parser.add_argument('--nEpoch', type=int, default=10)
-    parser.add_argument('--schedulerStep', type=int,
-                        default=0)
-    parser.add_argument('--groupSize', type=int, default=2)
-    parser.add_argument('--samplingType', type=str, default='speaker',
-                        choices=['speaker', 'uniform',
-                                 'sequence', 'sequential'])
-    parser.add_argument('--nGPU', type=int, default=-1)
-    parser.add_argument('--batchSizeGPU', type=int, default=8)
-    parser.add_argument('--debug', action='store_true')
 
     return parser.parse_args(argv)
 
@@ -426,5 +379,4 @@
 if __name__ == "__main__":
 
     args = parseArgs(sys.argv[1:])
-    main(args)
->>>>>>> d20662be
+    main(args)