--- conflicted
+++ resolved
@@ -2,12 +2,6 @@
 import json
 import os
 import random
-<<<<<<< HEAD
-=======
-import sys
-import time
-
->>>>>>> 3454cb26
 import numpy as np
 import torch
 import time
@@ -113,7 +107,6 @@
         if key == "step":
             continue
 
-<<<<<<< HEAD
         nPredicts = logs[key].shape[0]
 
         strSteps = ['Step'] + [str(s) for s in range(1, nPredicts + 1)]
@@ -122,10 +115,6 @@
 
         logs[key] /= logStep
         strLog = [key] + ["{:10.6f}".format(s) for s in logs[key]]
-=======
-        row = logs[key].cpu().numpy() / logStep
-        strLog = [key] + ["{:10.6f}".format(s) for s in row]
->>>>>>> 3454cb26
         print(formatCommand.format(*strLog))
 
     print('-'*50)
@@ -261,7 +250,6 @@
     print(psutil.virtual_memory())
 
 
-<<<<<<< HEAD
 def adversarialTrainStep(dataLoader, model,
                          cpcCriterion, optimizerCPC,
                          speakerCriterion, optimizerPhone,
@@ -333,21 +321,12 @@
               optimizer,
               scheduler,
               clustering):
-=======
-def trainStep(dataLoader,
-              model_criterion,
-              optimizer):
->>>>>>> 3454cb26
 
     if cpcModel.module.optimize:
         cpcModel.train()
     cpcCriterion.train()
 
     logs = {"step": 0}
-<<<<<<< HEAD
-=======
-    start = time.time()
->>>>>>> 3454cb26
     for step, fulldata in enumerate(dataLoader):
 
         batchData, label = fulldata
@@ -368,7 +347,6 @@
         optimizer.zero_grad()
 
         if "locLoss_train" not in logs:
-<<<<<<< HEAD
             logs["locLoss_train"] = np.zeros(allLosses.size(1))
             logs["locAcc_train"] = np.zeros(allLosses.size(1))
             if clustering is not None:
@@ -381,16 +359,6 @@
             logs["lossCluster_train"] += (lossCluster.mean(dim=0)
                                           ).detach().cpu().numpy()
 
-=======
-            logs["locLoss_train"] = allLosses.detach().mean(dim=0)
-            logs["locAcc_train"] = allAcc.mean(dim=0)
-        else:
-            logs["locLoss_train"] += allLosses.detach().mean(dim=0)
-            logs["locAcc_train"] += allAcc.mean(dim=0)
-
-        logs["step"] += 1
-    print(f'Training epoch took {time.time() - start}')
->>>>>>> 3454cb26
     updateAndShowLogs("Update %d, training loss:" %
                       (logs["step"] + 1), logs)
 
@@ -422,7 +390,6 @@
                 lossCluster = clustering(c_feature, label)
 
         if "locLoss_val" not in logs:
-<<<<<<< HEAD
             logs["locLoss_val"] = np.zeros(allLosses.size(1))
             logs["locAcc_val"] = np.zeros(allLosses.size(1))
             if clustering is not None:
@@ -434,15 +401,6 @@
             logs["lossCluster_val"] += (lossCluster.mean(dim=0)
                                         ).detach().cpu().numpy()
         logs["locAcc_val"] += allAcc.mean(dim=0).cpu().numpy()
-=======
-            logs["locLoss_val"] = allLosses.detach().mean(dim=0)
-            logs["locAcc_val"] = allAcc.mean(dim=0)
-        else:
-            logs["locLoss_val"] += allLosses.detach().mean(dim=0)
-            logs["locAcc_val"] +=  allAcc.mean(dim=0)
-
-        logs["step"] += 1
->>>>>>> 3454cb26
 
     logs["step"] = step
     updateAndShowLogs("Validation loss:", logs)
