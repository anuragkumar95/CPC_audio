import torch
from torch import autograd, nn
import torch.nn.functional as F

from .criterion import BaseCriterion, EqualizedConv1d  # , # PredictionNetwork


class _SOFT_ALIGN(autograd.Function):
    """Soft-align a set of predictions to some vectors.

    Args:
    - log_probs: BS x Num_X x Num_Preds giving log(X|P) (that is the probaility of emission and not symbol classification)

    Retursn:
    - costs (BS), alignments (BS x Num_X) if int's denoting which symbol best fits the value.

    """
    @staticmethod
    def _alignment_cost(log_probs, allowed_skips_beg, allowed_skips_end, force_forbid_blank):
        # log_probs is BS x WIN_LEN x NUM_PREDS
        bs, win_len, num_preds = log_probs.size()
        assert win_len >=  num_preds
        padded_log_probs = F.pad(
            log_probs, (0, 0, allowed_skips_beg, allowed_skips_end), "constant", 0)
        padded_win_len = win_len + allowed_skips_beg + allowed_skips_end
        fake_ctc_labels = torch.arange(1, num_preds+1, dtype=torch.int).expand(bs, num_preds)

        # append impossible BLANK probabilities
        ctc_log_probs = padded_log_probs.permute(1, 0, 2).contiguous()
        if force_forbid_blank:
            ctc_log_probs = torch.cat((
                torch.empty(padded_win_len, bs, 1, device=log_probs.device).fill_(-1000),
                ctc_log_probs
            ), 2)
        # Now ctc_log_probs is win_size x BS x (num_preds + 1)
        assert ctc_log_probs.is_contiguous()

        # normalize the log-probs over num_preds
        # This is required, because ctc returns a bad gradient when given 
        # unnormalized log probs
        log_sum_exps = torch.logsumexp(ctc_log_probs, 2, keepdim=True)
        ctc_log_probs = ctc_log_probs - log_sum_exps
        losses = F.ctc_loss(
            ctc_log_probs, 
            fake_ctc_labels,
            torch.empty(bs, dtype=torch.int).fill_(padded_win_len),
            torch.empty(bs, dtype=torch.int).fill_(num_preds),
            reduction='none')
        losses = losses - log_sum_exps.squeeze(2).sum(0)
        return losses

    @staticmethod
    def forward(ctx, log_probs, allowed_skips_beg=0, allowed_skips_end=0, force_forbid_blank=True):
        log_probs = log_probs.detach().requires_grad_()
        with torch.enable_grad():
            losses = _SOFT_ALIGN._alignment_cost(
                log_probs, allowed_skips_beg, allowed_skips_end, force_forbid_blank)
            losses.sum().backward()
            grads = log_probs.grad.detach()
        _, alignment = grads.min(-1)
        ctx.save_for_backward(grads)

        return losses.detach(), alignment

    @staticmethod
    def backward(ctx, grad_output, _):
        grads, = ctx.saved_tensors
        grad_output = grad_output.to(grads.device)
        return grads * grad_output.view(-1, 1, 1), None, None, None

soft_align = _SOFT_ALIGN.apply


class PredictionNetwork(nn.Module):

    def __init__(self,
                 nPredicts,
                 dimOutputAR,
                 dimOutputEncoder,
                 rnnMode=None,
                 dropout=False,
                 sizeInputSeq=116):

        super(PredictionNetwork, self).__init__()
        self.predictors = nn.ModuleList()
        self.RESIDUAL_STD = 0.01
        self.dimOutputAR = dimOutputAR

        self.dropout = nn.Dropout(p=0.5) if dropout else None
        for i in range(nPredicts):
            if rnnMode == 'RNN':
                self.predictors.append(
                    nn.RNN(dimOutputAR, dimOutputEncoder))
                self.predictors[-1].flatten_parameters()
            elif rnnMode == 'LSTM':
                self.predictors.append(
                    nn.LSTM(dimOutputAR, dimOutputEncoder, batch_first=True))
                self.predictors[-1].flatten_parameters()
            elif rnnMode == 'ffd':
                self.predictors.append(
                    FFNetwork(dimOutputAR, dimOutputEncoder,
                              dimOutputEncoder, 0))
            elif rnnMode == 'conv4':
                self.predictors.append(
                    ShiftedConv(dimOutputAR, dimOutputEncoder, 4))
            elif rnnMode == 'conv8':
                self.predictors.append(
                    ShiftedConv(dimOutputAR, dimOutputEncoder, 8))
            elif rnnMode == 'conv12':
                self.predictors.append(
                    ShiftedConv(dimOutputAR, dimOutputEncoder, 12))
            elif rnnMode == 'transformer':
                from transformers import buildTransformerAR
                self.predictors.append(
                    buildTransformerAR(dimOutputEncoder,
                                       1,
                                       sizeInputSeq,
                                       False))
            else:
                self.predictors.append(
                    nn.Linear(dimOutputAR, dimOutputEncoder, bias=False))
                if dimOutputEncoder > dimOutputAR:
                    residual = dimOutputEncoder - dimOutputAR
                    self.predictors[-1].weight.data.copy_(torch.cat([torch.randn(
                        dimOutputAR, dimOutputAR), self.RESIDUAL_STD * torch.randn(residual, dimOutputAR)], dim=0))

    def forward(self, c):

        out = []

        # UGLY
        if isinstance(self.predictors[0], EqualizedConv1d):
            c = c.permute(0, 2, 1)

        for k in range(len(self.predictors)):

            locC = self.predictors[k](c)
            if isinstance(locC, tuple):
                locC = locC[0]
            if isinstance(self.predictors[k], EqualizedConv1d):
                locC = locC.permute(0, 2, 1)
            if self.dropout is not None:
                locC = self.dropout(locC)
            locC = locC.view(locC.size(0), locC.size(1), locC.size(2), 1)
            out.append(locC)
        return torch.cat(out, 3)




class CPCUnsupersivedCriterion(BaseCriterion):

    def __init__(self,
                 nPredicts,             # Number of predictions
                 nMatched,                  # Window size to which align predictions
                 dimOutputAR,           # Dimension of G_ar
                 dimOutputEncoder,      # Dimension of the convolutional net
                 negativeSamplingExt,   # Number of negative samples to draw
                 allowed_skips_beg=0,     # number of predictions that we can skip at the beginning
                 allowed_skips_end=0,     # number of predictions that we can skip at the end
                 predict_self_loop=False, # always predict a repetition of the first symbol
                 no_negs_in_match_window=False,  # prevent sampling negatives from the matching window
                 learn_blank=False,       # try to use the blank symbol
                 normalize_enc=False,
                 normalize_preds=False,
                 masq_rules="",
                 loss_temp=1.0,
                 limit_negs_in_batch=None,
                 mode=None,
                 rnnMode=False,
                 dropout=False,
                 speakerEmbedding=0,
                 nSpeakers=0,
                 sizeInputSeq=128):

        print ("!!!!!!!!!USING CPCCTC!!!!!!!!!!!!")

        super(CPCUnsupersivedCriterion, self).__init__()
        if speakerEmbedding > 0:
            print(
                f"Using {speakerEmbedding} speaker embeddings for {nSpeakers} speakers")
            self.speakerEmb = torch.nn.Embedding(nSpeakers, speakerEmbedding)
            dimOutputAR += speakerEmbedding
        else:
            self.speakerEmb = None

        self.normalize_enc = normalize_enc
        self.normalize_preds = normalize_preds
        self.loss_temp = loss_temp
        self.nMatched = nMatched
        self.no_negs_in_match_window = no_negs_in_match_window
        self.wPrediction = PredictionNetwork(
            nPredicts, dimOutputAR, dimOutputEncoder, rnnMode=rnnMode,
            dropout=dropout, sizeInputSeq=sizeInputSeq - nMatched)
        self.learn_blank = learn_blank
        if learn_blank:
            self.blank_proto = torch.nn.Parameter(torch.zeros(1, 1, dimOutputEncoder, 1))
        else:
            self.register_parameter('blank_proto', None)
        self.nPredicts = nPredicts
        self.negativeSamplingExt = negativeSamplingExt
        self.allowed_skips_beg = allowed_skips_beg
        self.allowed_skips_end = allowed_skips_end
        self.predict_self_loop = predict_self_loop
        self.limit_negs_in_batch = limit_negs_in_batch

        if masq_rules:
            masq_buffer = torch.zeros(self.nMatched, self.nPredicts)
            for rule in masq_rules.split(','):
                a,b,c,d = [int(a) if a.lower() != "none" else None for a in rule.split(':')]
                masq_buffer[a:b,c:d] = 1
            print("!!!MasqBuffer: ", masq_buffer)
            self.register_buffer("masq_buffer", masq_buffer.unsqueeze(0))
        else:
            self.register_buffer("masq_buffer", None)

        if mode not in [None, "reverse"]:
            raise ValueError("Invalid mode")

        self.mode = mode

    def sampleClean(self, encodedData, windowSize):

        batchSize, nNegativeExt, dimEncoded = encodedData.size()
        outputs = []

        negExt = encodedData.contiguous().view(-1, dimEncoded)
        # Draw nNegativeExt * batchSize negative samples anywhere in the batch
        batchIdx = torch.randint(low=0, high=batchSize,
                                 size=(batchSize, 
                                       self.negativeSamplingExt * windowSize, ),
                                 device=encodedData.device)
        if self.limit_negs_in_batch:
            # sample nagatives from a small set of entries in minibatch
            batchIdx = torch.remainder(batchIdx, self.limit_negs_in_batch)
            batchBaseIdx = torch.arange(0, batchSize, device=encodedData.device)
            batchBaseIdx -= torch.remainder(batchBaseIdx, self.limit_negs_in_batch)
            batchIdx += batchBaseIdx.unsqueeze(1) 
            # we can get too large, if batchsize is not divisible by limit_negs_in_batch
            batchIdx = torch.remainder(batchIdx, batchSize)

            # if not  ((batchIdx.max().item() < batchSize) and 
            #          (batchIdx.min().item() >= 0)):
            #     import pdb; pdb.set_trace()
        batchIdx = batchIdx.contiguous().view(-1)

        if self.no_negs_in_match_window:
            idx_low = self.nMatched  # forbid sampling negatives in the prediction window
        else:
            idx_low = 1  # just forbid sampling own index for negative
        seqIdx = torch.randint(low=idx_low, high=nNegativeExt,
                               size=(self.negativeSamplingExt
                                     * windowSize * batchSize, ),
                               device=encodedData.device)

        baseIdx = torch.arange(0, windowSize, device=encodedData.device)
        baseIdx = baseIdx.view(1, 1,
                               windowSize).expand(1,
                                                  self.negativeSamplingExt,
                                                  windowSize).expand(batchSize, self.negativeSamplingExt, windowSize)
        seqIdx += baseIdx.contiguous().view(-1)
        seqIdx = torch.remainder(seqIdx, nNegativeExt)

        extIdx = seqIdx + batchIdx * nNegativeExt
        negExt = negExt[extIdx].view(batchSize, self.negativeSamplingExt,
                                     windowSize, dimEncoded)
        
        return negExt
        
        # labelLoss = torch.zeros((batchSize * windowSize),
        #                         dtype=torch.long,
        #                         device=encodedData.device)

        # for k in range(1, self.nMatched + 1):

        #     # Positive samples
        #     if k < self.nMatched:
        #         posSeq = encodedData[:, k:-(self.nMatched-k)]
        #     else:
        #         posSeq = encodedData[:, k:]

        #     posSeq = posSeq.view(batchSize, 1, posSeq.size(1), dimEncoded)
        #     fullSeq = torch.cat((posSeq, negExt), dim=1)
        #     outputs.append(fullSeq)

        # return outputs, labelLoss

<<<<<<< HEAD

    def forward(self, cFeature, encodedData, label, captureOptions=None):
=======
    def forward(self, cFeature, encodedData, label, captureOptions=None, return_locals=False):
>>>>>>> d45002bd

        if self.mode == "reverse":
            encodedData = torch.flip(encodedData, [1])
            cFeature = torch.flip(cFeature, [1])

        batchSize, seqSize, dimAR = cFeature.size()
        windowSize = seqSize - self.nMatched

        cFeature = cFeature[:, :windowSize]

        if self.normalize_enc:
            encodedData = F.layer_norm(encodedData, (encodedData.size(-1),))

        # sampledData, labelLoss = self.sampleClean(encodedData, windowSize)
        # negatives: BS x Len x NumNegs x D
        sampledNegs = self.sampleClean(encodedData, windowSize).permute(0, 2, 1, 3)

        if self.speakerEmb is not None:
            l_ = label.view(batchSize, 1).expand(batchSize, windowSize)
            embeddedSpeaker = self.speakerEmb(l_)
            cFeature = torch.cat([cFeature, embeddedSpeaker], dim=2)

        # Predictions, BS x Len x D x nPreds
        predictions = self.wPrediction(cFeature)
        nPredicts = self.nPredicts

        extra_preds = []

        if self.learn_blank:
            extra_preds.append(self.blank_proto.expand(batchSize, windowSize, self.blank_proto.size(2), 1))

        if self.predict_self_loop:
            extra_preds.append(cFeature.unsqueeze(-1))

        if extra_preds:
            nPredicts += len(extra_preds)
            extra_preds.append(predictions)
            predictions = torch.cat(
                extra_preds, -1
            )

        if self.normalize_preds:
            predictions = F.layer_norm(predictions, (predictions.size(-1),))
        
        #predictions = torch.cat(predictions, 1).permute(0, 2, 3, 1)

        # predictions = self.wPrediction(cFeature)
        # predictions = torch.cat(predictions, 1)

        # Positive examples in the window, BS x Len x W x D
        positives = encodedData[:,1:].unfold(1, self.nMatched, 1).permute(0,1,3,2)
        # gt_and_neg = torch.cat((pred_windows, sampledData.permute(0, 2, 3, 1)), 3)

        # BS x L x NumNegs x NumPreds
        neg_log_scores = sampledNegs @ predictions / sampledNegs.size(-1)

        # BS x L x W x NumPreds
        pos_log_scores = positives @ predictions / sampledNegs.size(-1)

        # We now want ot get a matrix BS x L x W x NumPreds
        # in which each entry is the log-softmax of predicting a window elem in contrast to al negs

        # log(e^x_p / (e^x_p + \sum_n e^x_n))
        # first compute \log \sum_n e^x_n
        neg_log_tot_scores = torch.logsumexp(neg_log_scores, 2, keepdim=True)

        # now log(e^xp / (e^x_p + e^x_n)) 
        # this can be further optimized.
        log_scores = torch.log_softmax(
            torch.stack((pos_log_scores,
                         neg_log_tot_scores.expand_as(pos_log_scores)), 0), 
            dim=0)[0]
        
        log_scores = log_scores.view(batchSize*windowSize, self.nMatched, nPredicts)
        # print('ls-stats', log_scores.mean().item(), log_scores.std().item())
        if self.masq_buffer is not None:
            masq_buffer = self.masq_buffer
            if extra_preds:
                masq_buffer = torch.cat([masq_buffer[:, :, :1]] * (len(extra_preds) - 1) + [masq_buffer], dim=2)
            log_scores = log_scores.masked_fill(masq_buffer > 0, -1000)
        losses, aligns = soft_align(log_scores / self.loss_temp, self.allowed_skips_beg, self.allowed_skips_end, not self.learn_blank)
        losses = losses * self.loss_temp

        pos_is_selected = (pos_log_scores > neg_log_scores.max(2, keepdim=True)[0]).view(batchSize*windowSize, self.nMatched, nPredicts)

        # This is approximate Viterbi alignment loss and accurracy
        outLosses = -torch.gather(log_scores, 2, aligns.unsqueeze(-1)).squeeze(-1).float().mean(0, keepdim=True)
        outAcc = torch.gather(pos_is_selected, 2, aligns.unsqueeze(-1)).squeeze(-1).float().mean(0, keepdim=True)

        # just simulate a per-prediction loss
        outLossesD = outLosses.detach()
        losses = losses.mean() / outLossesD.sum() * outLossesD

        captureRes = None
        if captureOptions != None:
            for o in captureOptions:
                assert o in ('pred', 'cpcctc_align', 'cpcctc_log_scores', 'locals')
            captureRes = {}
            if 'pred' in captureOptions:
                # 1st sting in last dim can be self loop - need to keep as it's also being aligned
                captureRes['pred'] = predictions
            if 'cpcctc_align' in captureOptions:
                readableAligns = aligns.detach().view(batchSize, windowSize, self.nMatched)
                captureRes['cpcctc_align'] = readableAligns
            if 'cpcctc_log_scores' in captureOptions:
                captureRes['cpcctc_log_scores'] = log_scores.detach().view(batchSize, windowSize, self.nMatched, -1)
            if 'locals' in captureOptions:
                captureRes['locals'] = locals()

<<<<<<< HEAD
        return losses, outAcc, captureRes

=======
        if return_locals:
            return losses, outAcc, captureRes, locals()
        else:
            return losses, outAcc, captureRes
>>>>>>> d45002bd
<|MERGE_RESOLUTION|>--- conflicted
+++ resolved
@@ -285,12 +285,8 @@
 
         # return outputs, labelLoss
 
-<<<<<<< HEAD
-
     def forward(self, cFeature, encodedData, label, captureOptions=None):
-=======
-    def forward(self, cFeature, encodedData, label, captureOptions=None, return_locals=False):
->>>>>>> d45002bd
+
 
         if self.mode == "reverse":
             encodedData = torch.flip(encodedData, [1])
@@ -400,12 +396,6 @@
             if 'locals' in captureOptions:
                 captureRes['locals'] = locals()
 
-<<<<<<< HEAD
         return losses, outAcc, captureRes
 
-=======
-        if return_locals:
-            return losses, outAcc, captureRes, locals()
-        else:
-            return losses, outAcc, captureRes
->>>>>>> d45002bd
+
