--- conflicted
+++ resolved
@@ -498,20 +498,15 @@
         self.cpc = cpc
         self.nullspace = nn.Linear(nullspace.shape[0], nullspace.shape[1], bias=False)
         self.nullspace.weight = nn.Parameter(nullspace.T)
-<<<<<<< HEAD
-=======
         self.gEncoder = self.cpc.gEncoder
->>>>>>> bde33647
+
 
     def forward(self, batchData, label):
         cFeature, encodedData, label = self.cpc(batchData, label)
         cFeature = self.nullspace(cFeature)
         encodedData = self.nullspace(encodedData)
         return cFeature, encodedData, label
-<<<<<<< HEAD
-
-=======
->>>>>>> bde33647
+
 
 class ConcatenatedModel(nn.Module):
 
