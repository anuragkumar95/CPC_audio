# Copyright (c) Facebook, Inc. and its affiliates.
#
# This source code is licensed under the MIT license found in the
# LICENSE file in the root directory of this source tree.
import torch
import torchaudio
import os
import json
import argparse
from .cpc_default_config import get_default_cpc_config
from .dataset import parseSeqLabels
from .model import CPCModel, CPCModelNullspace, ConcatenatedModel


class FeatureModule(torch.nn.Module):
    r"""
    A simpler interface to handle CPC models. Useful for a smooth workflow when
    working with CPC trained features.
    """

    def __init__(self, featureMaker, get_encoded, collapse=False):
        super(FeatureModule, self).__init__()
        self.get_encoded = get_encoded
        self.featureMaker = featureMaker
        self.collapse = collapse

    def getDownsamplingFactor(self):
        return self.featureMaker.gEncoder.DOWNSAMPLING

    def forward(self, data):

        batchAudio, label = data
        cFeature, encoded, _ = self.featureMaker(batchAudio.cuda(), label)
        if self.get_encoded:
            cFeature = encoded
        if self.collapse:
            cFeature = cFeature.contiguous().view(-1, cFeature.size(2))
        return cFeature


class ModelPhoneCombined(torch.nn.Module):
    r"""
    Concatenates a CPC feature maker and a phone predictor.
    """

    def __init__(self, model, criterion, oneHot):
        r"""
        Arguments:
            model (FeatureModule): feature maker
            criterion (PhoneCriterion): phone predictor
            oneHot (bool): set to True to get a one hot output
        """
        super(ModelPhoneCombined, self).__init__()
        self.model = model
        self.criterion = criterion
        self.oneHot = oneHot

    def getDownsamplingFactor(self):
        return self.model.getDownsamplingFactor()

    def forward(self, data):
        c_feature = self.model(data)
        pred = self.criterion.getPrediction(c_feature)
        P = pred.size(2)

        if self.oneHot:
            pred = pred.argmax(dim=2)
            pred = toOneHot(pred, P)
        else:
            pred = torch.nn.functional.softmax(pred, dim=2)
        return pred


def loadArgs(args, locArgs, forbiddenAttr=None):
    for k, v in vars(locArgs).items():
        if forbiddenAttr is not None:
            if k not in forbiddenAttr:
                setattr(args, k, v)
        else:
            setattr(args, k, v)


def loadSupervisedCriterion(pathCheckpoint):
    from .criterion import CTCPhoneCriterion, PhoneCriterion

    *_, args = getCheckpointData(os.path.dirname(pathCheckpoint))
    _, nPhones = parseSeqLabels(args.pathPhone)
    if args.CTC:
        criterion = CTCPhoneCriterion(args.hiddenGar if not args.onEncoder
                                      else args.hiddenEncoder,
                                      nPhones, args.onEncoder)
    else:
        criterion = PhoneCriterion(args.hiddenGar, nPhones, args.onEncoder)

    state_dict = torch.load(pathCheckpoint)
    criterion.load_state_dict(state_dict["cpcCriterion"])
    return criterion, nPhones


def getCheckpointData(pathDir):
    if not os.path.isdir(pathDir):
        return None
    checkpoints = [x for x in os.listdir(pathDir)
                   if os.path.splitext(x)[1] == '.pt'
                   and os.path.splitext(x[11:])[0].isdigit()]
    if len(checkpoints) == 0:
        print("No checkpoints found at " + pathDir)
        return None
    checkpoints.sort(key=lambda x: int(os.path.splitext(x[11:])[0]))
    data = os.path.join(pathDir, checkpoints[-1])
<<<<<<< HEAD
    logs = None
    if os.path.exists(os.path.join(pathDir, 'checkpoint_logs.json')):
        with open(os.path.join(pathDir, 'checkpoint_logs.json'), 'rb') as file:
            logs = json.load(file)

=======
    logs = {}
    try:
        with open(os.path.join(pathDir, 'checkpoint_logs.json'), 'rb') as file:
            logs = json.load(file)
    except Exception as e:
        print(f"WARNING: failed to load log: {e}")
>>>>>>> 3489ff32
    
    # args_json = os.path.join(pathDir, 'checkpoint_args.json')
    # try:
    #     with open(args_json, 'rb') as file:
    #         args = json.load(file)
    #     args = argparse.Namespace(**args)    
    # except Exception as e:
    #     print("WARNING: failed to load {args_json}: {e}")
    #     args = argparse.Namespace()


    with open(os.path.join(pathDir, 'checkpoint_args.json'), 'rb') as file:
        args = json.load(file)

    args = argparse.Namespace(**args)
    defaultArgs = get_default_cpc_config()
    loadArgs(defaultArgs, args)

    return os.path.abspath(data), logs, defaultArgs


def getEncoder(args):

    if args.encoder_type == 'mfcc':
        from .model import MFCCEncoder
        return MFCCEncoder(args.hiddenEncoder)
    elif args.encoder_type == 'lfb':
        from .model import LFBEnconder
        return LFBEnconder(args.hiddenEncoder)
    else:
        from .model import CPCEncoder
        return CPCEncoder(args.hiddenEncoder, args.normMode)


def getAR(args):
    if args.arMode == 'transformer':
        from .transformers import buildTransformerAR
        arNet = buildTransformerAR(args.hiddenEncoder, 1,
                                   args.sizeWindow // 160, args.abspos)
        args.hiddenGar = args.hiddenEncoder
    elif args.arMode == 'no_ar':
        from .model import NoAr
        arNet = NoAr()
    else:
        from .model import CPCAR
        arNet = CPCAR(args.hiddenEncoder, args.hiddenGar,
                      args.samplingType == "sequential",
                      args.nLevelsGRU,
                      mode=args.arMode,
                      reverse=args.cpc_mode == "reverse")
    return arNet


def loadModel(pathCheckpoints, loadStateDict=True, load_nullspace=False, updateConfig=None, loadBestNotLast=False):
    models = []
    hiddenGar, hiddenEncoder = 0, 0
    for path in pathCheckpoints:
        print(f"Loading checkpoint {path}")
        _, _, locArgs = getCheckpointData(os.path.dirname(path))

        doLoad = locArgs.load is not None and \
            (len(locArgs.load) > 1 or
             os.path.dirname(locArgs.load[0]) != os.path.dirname(path))

        if updateConfig is not None and not doLoad:
            print(f"Updating the configuartion file with ")
            print(f'{json.dumps(vars(updateConfig), indent=4, sort_keys=True)}')
            loadArgs(locArgs, updateConfig)

        if doLoad:
            m_, hg, he = loadModel(locArgs.load, loadStateDict=False, updateConfig=updateConfig)
            hiddenGar += hg
            hiddenEncoder += he
        else:
            print('LocArgs:', locArgs)
            encoderNet = getEncoder(locArgs)

            arNet = getAR(locArgs)
            m_ = CPCModel(encoderNet, arNet)

        if loadStateDict:
            print(f"Loading the state dict at {path}")
            state_dict = torch.load(path, 'cpu')

            # CPCModelNullspace
            if load_nullspace:
                dim_features = hiddenGar
                dim_nullspace = dim_features - locArgs.dim_inter
                fake_nullspace = torch.zeros(dim_features, dim_nullspace)
                m_ = CPCModelNullspace(m_, fake_nullspace)
                hiddenGar -= locArgs.dim_inter
                hiddenEncoder -= locArgs.dim_inter

            if not loadBestNotLast:
                m_.load_state_dict(state_dict["gEncoder"], strict=False)
            else:
                m_.load_state_dict(state_dict["best"], strict=False)

        if not doLoad:
            hiddenGar += locArgs.hiddenGar
            hiddenEncoder += locArgs.hiddenEncoder

        models.append(m_)

    if len(models) == 1:
        return models[0], hiddenGar, hiddenEncoder

    return ConcatenatedModel(models), hiddenGar, hiddenEncoder


def get_module(i_module):
    if isinstance(i_module, torch.nn.DataParallel):
        return get_module(i_module.module)
    if isinstance(i_module, FeatureModule):
        return get_module(i_module.module)
    return i_module


def save_checkpoint(model_state, criterion_state, optimizer_state, best_state,
                    path_checkpoint):

    state_dict = {"gEncoder": model_state,
                  "cpcCriterion": criterion_state,
                  "optimizer": optimizer_state,
                  "best": best_state}

    torch.save(state_dict, path_checkpoint)


def toOneHot(inputVector, nItems):

    batchSize, seqSize = inputVector.size()
    out = torch.zeros((batchSize, seqSize, nItems),
                      device=inputVector.device, dtype=torch.long)
    out.scatter_(2, inputVector.view(batchSize, seqSize, 1), 1)
    return out


def seqNormalization(out):
    # out.size() = Batch x Seq x Channels
    mean = out.mean(dim=1, keepdim=True)
    var = out.var(dim=1, keepdim=True)
    return (out - mean) / torch.sqrt(var + 1e-08)


def buildFeature(featureMaker, seqPath, strict=False,
                 maxSizeSeq=64000, seqNorm=False):
    r"""
    Apply the featureMaker to the given file.
    Arguments:
        - featureMaker (FeatureModule): model to apply
        - seqPath (string): path of the sequence to load
        - strict (bool): if True, always work with chunks of the size
                         maxSizeSeq
        - maxSizeSeq (int): maximal size of a chunk
        - seqNorm (bool): if True, normalize the output along the time
                          dimension to get chunks of mean zero and var 1
    Return:
        a torch vector of size 1 x Seq_size x Feature_dim
    """
    seq = torchaudio.load(seqPath)[0]
    sizeSeq = seq.size(1)
    start = 0
    out = []
    while start < sizeSeq:
        if strict and start + maxSizeSeq > sizeSeq:
            break
        end = min(sizeSeq, start + maxSizeSeq)
        subseq = (seq[:, start:end]).view(1, 1, -1).cuda(device=0)
        with torch.no_grad():
            features = featureMaker((subseq, None))
            if seqNorm:
                features = seqNormalization(features)
        out.append(features.detach().cpu())
        start += maxSizeSeq

    if strict and start < sizeSeq:
        subseq = (seq[:, -maxSizeSeq:]).view(1, 1, -1).cuda(device=0)
        with torch.no_grad():
            features = featureMaker((subseq, None))
            if seqNorm:
                features = seqNormalization(features)
        delta = (sizeSeq - start) // featureMaker.getDownsamplingFactor()
        out.append(features[:, -delta:].detach().cpu())

    out = torch.cat(out, dim=1)
    return out

# copied from https://github.com/tuanh208/CPC_audio/blob/zerospeech/cpc/feature_loader.py
def buildFeature_batch(featureMaker, seqPath, strict=False,
                 maxSizeSeq=8000, seqNorm=False, batch_size=8):
    r"""
    Apply the featureMaker to the given file. Apply batch-computation
    Arguments:
        - featureMaker (FeatureModule): model to apply
        - seqPath (string): path of the sequence to load
        - strict (bool): if True, always work with chunks of the size
                         maxSizeSeq
        - maxSizeSeq (int): maximal size of a chunk
        - seqNorm (bool): if True, normalize the output along the time
                          dimension to get chunks of mean zero and var 1
    Return:
        a torch vector of size 1 x Seq_size x Feature_dim
    """
    if next(featureMaker.parameters()).is_cuda:
        device = 'cuda'
    else:
        device = 'cpu'
    seq = torchaudio.load(seqPath)[0]
    sizeSeq = seq.size(1)
    
    # Compute number of batches
    n_chunks = sizeSeq//maxSizeSeq
    n_batches = n_chunks//batch_size
    if n_chunks % batch_size != 0:
        n_batches += 1
    
    out = []
    # Treat each batch
    for batch_idx in range(n_batches):
        start =  batch_idx*batch_size*maxSizeSeq
        end = min((batch_idx+1)*batch_size*maxSizeSeq, maxSizeSeq*n_chunks)
        batch_seqs = (seq[:, start:end]).view(-1, 1, maxSizeSeq).to(device)
        with torch.no_grad():
            # breakpoint()
            batch_out = featureMaker((batch_seqs, None))
            for features in batch_out:
                features = features.unsqueeze(0)
                if seqNorm:
                    features = seqNormalization(features)
                out.append(features.detach().cpu())
        
    # Remaining frames
    if sizeSeq % maxSizeSeq >= featureMaker.getDownsamplingFactor():
        remainders = sizeSeq % maxSizeSeq
        if strict:
            subseq = (seq[:, -maxSizeSeq:]).view(1, 1, -1).to(device)
            with torch.no_grad():
                features = featureMaker((subseq, None))
                if seqNorm:
                    features = seqNormalization(features)
            delta = remainders // featureMaker.getDownsamplingFactor()
            out.append(features[:, -delta:].detach().cpu())
        else:
            subseq = (seq[:, -remainders:]).view(1, 1, -1).to(device)
            with torch.no_grad():
                features = featureMaker((subseq, None))
                if seqNorm:
                    features = seqNormalization(features)
            out.append(features.detach().cpu())
            
    out = torch.cat(out, dim=1)
    return out<|MERGE_RESOLUTION|>--- conflicted
+++ resolved
@@ -108,20 +108,13 @@
         return None
     checkpoints.sort(key=lambda x: int(os.path.splitext(x[11:])[0]))
     data = os.path.join(pathDir, checkpoints[-1])
-<<<<<<< HEAD
-    logs = None
-    if os.path.exists(os.path.join(pathDir, 'checkpoint_logs.json')):
-        with open(os.path.join(pathDir, 'checkpoint_logs.json'), 'rb') as file:
-            logs = json.load(file)
-
-=======
+
     logs = {}
     try:
         with open(os.path.join(pathDir, 'checkpoint_logs.json'), 'rb') as file:
             logs = json.load(file)
     except Exception as e:
         print(f"WARNING: failed to load log: {e}")
->>>>>>> 3489ff32
     
     # args_json = os.path.join(pathDir, 'checkpoint_args.json')
     # try:
