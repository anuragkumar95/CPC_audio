# Copyright (c) Facebook, Inc. and its affiliates.
#
# This source code is licensed under the MIT license found in the
# LICENSE file in the root directory of this source tree.
import os
import random
import time
import tqdm
import torch
import soundfile as sf
from pathlib import Path
from copy import deepcopy
from torch.multiprocessing import Pool
<<<<<<< HEAD
#from multiprocessing.dummy import Pool
=======
from multiprocessing import dummy
>>>>>>> 20279650
from torch.utils.data import Dataset, DataLoader
from torch.utils.data.sampler import Sampler, BatchSampler

import torchaudio


class AudioBatchData(Dataset):

    def __init__(self,
                 path,
                 sizeWindow,
                 seqNames,
                 phoneLabelsDict,
                 nSpeakers,
                 nProcessLoader=50,
                 MAX_SIZE_LOADED=4000000000):
        """
        Args:
            - path (string): path to the training dataset
            - sizeWindow (int): size of the sliding window
            - seqNames (list): sequences to load
            - phoneLabelsDict (dictionnary): if not None, a dictionnary with the
                                             following entries

                                             "step": size of a labelled window
                                             "$SEQ_NAME": list of phonem labels for
                                             the sequence $SEQ_NAME
           - nSpeakers (int): number of speakers to expect.
           - nProcessLoader (int): number of processes to call when loading the
                                   data from the disk
           - MAX_SIZE_LOADED (int): target maximal size of the floating array
                                    containing all loaded data.
        """
        self.MAX_SIZE_LOADED = MAX_SIZE_LOADED
        self.nProcessLoader = nProcessLoader
        self.dbPath = Path(path)
        self.sizeWindow = sizeWindow
        self.seqNames = [(s, self.dbPath / x) for s, x in seqNames]
        #self.reload_pool = Pool(nProcessLoader)
        self.reload_pool = dummy.Pool(nProcessLoader)

        self.prepare()
        self.speakers = list(range(nSpeakers))
        self.data = []

        self.phoneSize = 0 if phoneLabelsDict is None else \
            phoneLabelsDict["step"]
        self.phoneStep = 0 if phoneLabelsDict is None else \
            self.sizeWindow // self.phoneSize

        self.phoneLabelsDict = deepcopy(phoneLabelsDict)
        self.loadNextPack(first=True)
        self.loadNextPack()
        self.doubleLabels = False

    def resetPhoneLabels(self, newPhoneLabels, step):
        self.phoneSize = step
        self.phoneStep = self.sizeWindow // self.phoneSize
        self.phoneLabelsDict = deepcopy(newPhoneLabels)
        self.loadNextPack()

    def splitSeqTags(seqName):
        path = os.path.normpath(seqName)
        return path.split(os.sep)

    def getSeqNames(self):
        return [str(x[1]) for x in self.seqNames]

    def clear(self):
        if 'data' in self.__dict__:
            del self.data
        if 'speakerLabel' in self.__dict__:
            del self.speakerLabel
        if 'phoneLabels' in self.__dict__:
            del self.phoneLabels
        if 'seqLabel' in self.__dict__:
            del self.seqLabel

    def prepare(self):
        random.shuffle(self.seqNames)
        start_time = time.time()

        print("Checking length...")
        allLength = self.reload_pool.map(extractLength, self.seqNames)

        self.packageIndex, self.totSize = [], 0
        start, packageSize = 0, 0
        for index, length in tqdm.tqdm(enumerate(allLength)):
            packageSize += length
            if packageSize > self.MAX_SIZE_LOADED:
                self.packageIndex.append([start, index])
                self.totSize += packageSize
                start, packageSize = index, 0

        if packageSize > 0:
            self.packageIndex.append([start, len(self.seqNames)])
            self.totSize += packageSize

        print(f"Done, elapsed: {time.time() - start_time:.3f} seconds")
        print(f'Scanned {len(self.seqNames)} sequences '
              f'in {time.time() - start_time:.2f} seconds')
        print(f"{len(self.packageIndex)} chunks computed")
        self.currentPack = -1
        self.nextPack = 0

    def getNPacks(self):
        return len(self.packageIndex)

    def loadNextPack(self, first=False):
        self.clear()
        if not first:
            self.currentPack = self.nextPack
            start_time = time.time()
            print('Joining pool')
            self.r.wait()
            print(f'Joined process, elapsed={time.time()-start_time:.3f} secs')
            self.nextData = self.r.get()
            self.parseNextDataBlock()
            del self.nextData
        self.nextPack = (self.currentPack + 1) % len(self.packageIndex)
        seqStart, seqEnd = self.packageIndex[self.nextPack]
        if self.nextPack == 0 and len(self.packageIndex) > 1:
            self.prepare()
        self.r = self.reload_pool.map_async(loadFile,
                                            self.seqNames[seqStart:seqEnd])

    def parseNextDataBlock(self):

        # Labels
        self.speakerLabel = [0]
        self.seqLabel = [0]
        self.phoneLabels = []
        speakerSize = 0
        indexSpeaker = 0

        # To accelerate the process a bit
        self.nextData.sort(key=lambda x: (x[0], x[1]))
        tmpData = []

        for speaker, seqName, seq in self.nextData:

            # sometimes some data may be missing
            if self.phoneLabelsDict is not None and seqName not in self.phoneLabelsDict:
                continue
            
            while self.speakers[indexSpeaker] < speaker:
                indexSpeaker += 1
                self.speakerLabel.append(speakerSize)
            if self.speakers[indexSpeaker] != speaker:
                raise ValueError(f'{speaker} invalid speaker')

            if self.phoneLabelsDict is not None:
                self.phoneLabels += self.phoneLabelsDict[seqName]
                newSize = len(self.phoneLabelsDict[seqName]) * self.phoneSize
                seq = seq[:newSize]

            sizeSeq = seq.size(0)
            tmpData.append(seq)
            self.seqLabel.append(self.seqLabel[-1] + sizeSeq)
            speakerSize += sizeSeq
            del seq

        self.speakerLabel.append(speakerSize)
        self.data = torch.cat(tmpData, dim=0)

    def getPhonem(self, idx):
        idPhone = idx // self.phoneSize
        return self.phoneLabels[idPhone:(idPhone + self.phoneStep)]

    def getSpeakerLabel(self, idx):
        idSpeaker = next(x[0] for x in enumerate(
            self.speakerLabel) if x[1] > idx) - 1
        return idSpeaker

    def __len__(self):
        # all audio is glued together, totSize is num of frames and sizeWindow is perhaps sample size
        return self.totSize // self.sizeWindow

    def __getitem__(self, idx):

        if idx < 0 or idx >= len(self.data) - self.sizeWindow - 1:
            print(idx)

        outData = self.data[idx:(self.sizeWindow + idx)].view(1, -1)
        labelData = {}
        labelData['speaker'] = torch.tensor(self.getSpeakerLabel(idx), dtype=torch.long)
        if self.phoneSize > 0:
            label_phone = torch.tensor(self.getPhonem(idx), dtype=torch.long)
            labelData['phone'] = label_phone
            # if not self.doubleLabels:
            #     label = label_phone
        # else:
        #     label_phone = torch.zeros(1)

        # if self.doubleLabels:
        #     return outData, label, label_phone

        return outData, labelData

    def getNSpeakers(self):
        return len(self.speakers)

    def getNSeqs(self):
        return len(self.seqLabel) - 1

    def getNLoadsPerEpoch(self):
        return len(self.packageIndex)

    def getBaseSampler(self, type, batchSize, offset):
        if type == "samespeaker":
            return SameSpeakerSampler(batchSize, self.speakerLabel,
                                      self.sizeWindow, offset)
        if type == "samesequence":
            return SameSpeakerSampler(batchSize, self.seqLabel,
                                      self.sizeWindow, offset)
        if type == "sequential":
            return SequentialSampler(len(self.data), self.sizeWindow,
                                     offset, batchSize)
        sampler = UniformAudioSampler(len(self.data), self.sizeWindow,
                                      offset)
        return BatchSampler(sampler, batchSize, True)

    def getDataLoader(self, batchSize, type, randomOffset, numWorkers=0,
                      onLoop=-1):
        r"""
        Get a batch sampler for the current dataset.
        Args:
            - batchSize (int): batch size
            - groupSize (int): in the case of type in ["speaker", "sequence"]
            number of items sharing a same label in the group
            (see AudioBatchSampler)
            - type (string):
                type == "speaker": grouped sampler speaker-wise
                type == "sequence": grouped sampler sequence-wise
                type == "sequential": sequential sampling
                else: uniform random sampling of the full audio
                vector
            - randomOffset (bool): if True add a random offset to the sampler
                                   at the begining of each iteration
        """
        nLoops = len(self.packageIndex)
        totSize = self.totSize // (self.sizeWindow * batchSize)
        if onLoop >= 0:
            self.currentPack = onLoop - 1
            self.loadNextPack()
            nLoops = 1

        def samplerCall():
            offset = random.randint(0, self.sizeWindow // 2) \
                if randomOffset else 0
            return self.getBaseSampler(type, batchSize, offset)

        return AudioLoader(self, samplerCall, nLoops, self.loadNextPack,
                           totSize, numWorkers)


def loadFile(data):
    speaker, fullPath = data
    seqName = fullPath.stem
<<<<<<< HEAD
    seq = torchaudio.load(fullPath)[0].view(-1)

=======
    # Due to some issues happening when combining torchaudio.load
    # with torch.multiprocessing we use soundfile to load the data
    seq = torch.tensor(sf.read(str(fullPath))[0]).float()
    if len(seq.size()) == 2:
        seq = seq.mean(dim=1)
>>>>>>> 20279650
    return speaker, seqName, seq


class AudioLoader(object):
    r"""
    A DataLoader meant to handle an AudioBatchData object.
    In order to handle big datasets AudioBatchData works with big chunks of
    audio it loads sequentially in memory: once all batches have been sampled
    on a chunk, the AudioBatchData loads the next one.
    """
    def __init__(self,
                 dataset,
                 samplerCall,
                 nLoop,
                 updateCall,
                 size,
                 numWorkers):
        r"""
        Args:
            - dataset (AudioBatchData): target dataset
            - samplerCall (function): batch-sampler to call
            - nLoop (int): number of chunks to load
            - updateCall (function): function loading the next chunk
            - size (int): total number of batches
            - numWorkers (int): see torch.utils.data.DataLoader
        """
        self.samplerCall = samplerCall
        self.updateCall = updateCall
        self.nLoop = nLoop
        self.size = size
        self.dataset = dataset
        self.numWorkers = numWorkers

    def __len__(self):
        return self.size

    def __iter__(self):

        for i in range(self.nLoop):
            sampler = self.samplerCall()
            dataloader = DataLoader(self.dataset,
                                    batch_sampler=sampler,
                                    num_workers=self.numWorkers)
            for x in dataloader:
                yield x
            if i < self.nLoop - 1:
                self.updateCall()


class UniformAudioSampler(Sampler):

    def __init__(self,
                 dataSize,
                 sizeWindow,
                 offset):

        self.len = dataSize // sizeWindow
        self.sizeWindow = sizeWindow
        self.offset = offset
        if self.offset > 0:
            self.len -= 1

    def __iter__(self):
        return iter((self.offset
                     + self.sizeWindow * torch.randperm(self.len)).tolist())

    def __len__(self):
        return self.len


class SequentialSampler(Sampler):

    def __init__(self, dataSize, sizeWindow, offset, batchSize):

        self.len = (dataSize // sizeWindow) // batchSize
        self.sizeWindow = sizeWindow
        self.offset = offset
        self.startBatches = [x * (dataSize // batchSize)
                             for x in range(batchSize)]
        self.batchSize = batchSize
        if self.offset > 0:
            self.len -= 1

    def __iter__(self):
        for idx in range(self.len):
            yield [self.offset + self.sizeWindow * idx
                   + start for start in self.startBatches]

    def __len__(self):
        return self.len


class SameSpeakerSampler(Sampler):

    def __init__(self,
                 batchSize,
                 samplingIntervals,
                 sizeWindow,
                 offset):

        self.samplingIntervals = samplingIntervals
        self.sizeWindow = sizeWindow
        self.batchSize = batchSize
        self.offset = offset

        if self.samplingIntervals[0] != 0:
            raise AttributeError("Sampling intervals should start at zero")

        nWindows = len(self.samplingIntervals) - 1
        self.sizeSamplers = [(self.samplingIntervals[i+1] -
                              self.samplingIntervals[i]) // self.sizeWindow
                             for i in range(nWindows)]

        if self.offset > 0:
            self.sizeSamplers = [max(0, x - 1) for x in self.sizeSamplers]

        order = [(x, torch.randperm(val).tolist())
                 for x, val in enumerate(self.sizeSamplers) if val > 0]

        # Build Batches
        self.batches = []
        for indexSampler, randperm in order:
            indexStart, sizeSampler = 0, self.sizeSamplers[indexSampler]
            while indexStart < sizeSampler:
                indexEnd = min(sizeSampler, indexStart + self.batchSize)
                locBatch = [self.getIndex(x, indexSampler)
                            for x in randperm[indexStart:indexEnd]]
                indexStart = indexEnd
                self.batches.append(locBatch)

    def __len__(self):
        return len(self.batches)

    def getIndex(self, x, iInterval):
        return self.offset + x * self.sizeWindow \
            + self.samplingIntervals[iInterval]

    def __iter__(self):
        random.shuffle(self.batches)
        return iter(self.batches)


def extractLength(couple):
    speaker, locPath = couple
    info = torchaudio.info(str(locPath))[0]
    return info.length


def findAllSeqs(dirName,
                extension='.flac',
                loadCache=False,
                speaker_level=1):
    r"""
    Lists all the sequences with the given extension in the dirName directory.
    Output:
        outSequences, speakers

        outSequence
        A list of tuples seq_path, speaker where:
            - seq_path is the relative path of each sequence relative to the
            parent directory
            - speaker is the corresponding speaker index

        outSpeakers
        The speaker labels (in order)

    The speaker labels are organized the following way
    \dirName
        \speaker_label
            \..
                ...
                seqName.extension

    Adjust the value of speaker_level if you want to choose which level of
    directory defines the speaker label. Ex if speaker_level == 2 then the
    dataset should be organized in the following fashion
    \dirName
        \crappy_label
            \speaker_label
                \..
                    ...
                    seqName.extension
    Set speaker_label == 0 if no speaker label will be retrieved no matter the
    organization of the dataset.

    """
    cache_path = os.path.join(dirName, '_seqs_cache.txt')
    if loadCache:
        try:
            outSequences, speakers = torch.load(cache_path)
            print(f'Loaded from cache {cache_path} successfully')
            return outSequences, speakers
        except OSError as err:
            print(f'Ran in an error while loading {cache_path}: {err}')
        print('Could not load cache, rebuilding')

    if dirName[-1] != os.sep:
        dirName += os.sep
    prefixSize = len(dirName)
    speakersTarget = {}
    outSequences = []
    #for root, dirs, filenames in tqdm.tqdm(os.walk(dirName)):
    for root, dirs, filenames in tqdm.tqdm(os.walk(dirName, followlinks=True)):
        filtered_files = [f for f in filenames if f.endswith(extension)]

        if len(filtered_files) > 0:
            speakerStr = (os.sep).join(
                root[prefixSize:].split(os.sep)[:speaker_level])
            if speakerStr not in speakersTarget:
                speakersTarget[speakerStr] = len(speakersTarget)
            speaker = speakersTarget[speakerStr]
            for filename in filtered_files:
                full_path = os.path.join(root[prefixSize:], filename)
                outSequences.append((speaker, full_path))
    outSpeakers = [None for x in speakersTarget]
    for key, index in speakersTarget.items():
        outSpeakers[index] = key
    try:
        torch.save((outSequences, outSpeakers), cache_path)
        print(f'Saved cache file at {cache_path}')
    except OSError as err:
        print(f'Ran in an error while saving {cache_path}: {err}')
    return outSequences, outSpeakers


def parseSeqLabels(pathLabels):
    with open(pathLabels, 'r') as f:
        lines = f.readlines()
    output = {"step": 160}  # Step in librispeech dataset is 160bits
    maxPhone = 0
    for line in lines:
        data = line.split()
        output[data[0]] = [int(x) for x in data[1:]]
        maxPhone = max(maxPhone, max(output[data[0]]))
    return output, maxPhone + 1


def filterSeqs(pathTxt, seqCouples, percentage=None, totalNum=None):
    assert(percentage is None or totalNum is None)
    with open(pathTxt, 'r') as f:
        inSeqs = [p.replace('\n', '') for p in f.readlines()]

    inSeqs.sort()
    seqCouples.sort(key=lambda x: os.path.basename(os.path.splitext(x[1])[0]))
    output, index = [], 0
    for x in seqCouples:
        seq = os.path.basename(os.path.splitext(x[1])[0])
        while index < len(inSeqs) and seq > inSeqs[index]:
            index += 1
        if index == len(inSeqs):
            break
        if seq == inSeqs[index]:
            output.append(x)
    if percentage is not None:
        assert(percentage < 100)
        originalOutput = output
        output = []
        for i, elem in enumerate(originalOutput):
            if (100. * len(output) / float(i+1)) < float(percentage):
                output.append(elem)
    elif totalNum is not None:
        lastCaptured = -1.
        lastIdCaptured = -1
        captureEach = max(float(len(output)) / float(totalNum), 1.)
        originalOutput = output
        output = []
        for i, elem in enumerate(originalOutput):
            toCapture = int(round(lastCaptured + captureEach))
            if i == lastIdCaptured or i < toCapture:
                continue
            lastIdCaptured = i
            lastCaptured += captureEach
            output.append(elem)
    return output<|MERGE_RESOLUTION|>--- conflicted
+++ resolved
@@ -11,11 +11,8 @@
 from pathlib import Path
 from copy import deepcopy
 from torch.multiprocessing import Pool
-<<<<<<< HEAD
-#from multiprocessing.dummy import Pool
-=======
 from multiprocessing import dummy
->>>>>>> 20279650
+
 from torch.utils.data import Dataset, DataLoader
 from torch.utils.data.sampler import Sampler, BatchSampler
 
@@ -275,16 +272,12 @@
 def loadFile(data):
     speaker, fullPath = data
     seqName = fullPath.stem
-<<<<<<< HEAD
     seq = torchaudio.load(fullPath)[0].view(-1)
-
-=======
-    # Due to some issues happening when combining torchaudio.load
-    # with torch.multiprocessing we use soundfile to load the data
-    seq = torch.tensor(sf.read(str(fullPath))[0]).float()
-    if len(seq.size()) == 2:
-        seq = seq.mean(dim=1)
->>>>>>> 20279650
+    #     # Due to some issues happening when combining torchaudio.load
+    #     # with torch.multiprocessing we use soundfile to load the data
+    #     seq = torch.tensor(sf.read(str(fullPath))[0]).float()
+    #     if len(seq.size()) == 2:
+    #         seq = seq.mean(dim=1)
     return speaker, seqName, seq
 
 
