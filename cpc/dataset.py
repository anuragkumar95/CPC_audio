--- conflicted
+++ resolved
@@ -50,14 +50,8 @@
         self.dbPath = Path(path)
         self.sizeWindow = sizeWindow
         self.seqNames = [(s, self.dbPath / x) for s, x in seqNames]
-<<<<<<< HEAD
-        self.seqRelNames = [x for s, x in seqNames]  # only sequence realtive names
-        self.reload_pool = Pool(nProcessLoader)
-        # self.reload_pool = dummy.Pool(1) #Pool(nProcessLoader)
-=======
         #self.reload_pool = Pool(nProcessLoader)
         self.reload_pool = dummy.Pool(nProcessLoader)
->>>>>>> 76d64d33
 
         self.prepare()
         self.speakers = list(range(nSpeakers))
@@ -142,8 +136,7 @@
         if self.nextPack == 0 and len(self.packageIndex) > 1:
             self.prepare()
         self.r = self.reload_pool.map_async(loadFile,
-                                            zip(self.seqNames[seqStart:seqEnd],
-                                            self.seqRelNames[seqStart:seqEnd]))
+                                            self.seqNames[seqStart:seqEnd])
 
     def parseNextDataBlock(self):
 
@@ -158,7 +151,7 @@
         self.nextData.sort(key=lambda x: (x[0], x[1]))
         tmpData = []
 
-        for speaker, seqName, seqRelName, seq in self.nextData:
+        for speaker, seqName, seq in self.nextData:
             while self.speakers[indexSpeaker] < speaker:
                 indexSpeaker += 1
                 self.speakerLabel.append(speakerSize)
@@ -269,16 +262,14 @@
 
 
 def loadFile(data):
-    seqName, seqRelName = data
-    speaker, fullPath = seqName
+    speaker, fullPath = data
     seqName = fullPath.stem
     # Due to some issues happening when combining torchaudio.load
     # with torch.multiprocessing we use soundfile to load the data
     seq = torch.tensor(sf.read(str(fullPath))[0]).float()
     if len(seq.size()) == 2:
         seq = seq.mean(dim=1)
-    # TODO also return phoneme labels here, or at least as an option
-    return speaker, seqName, seqRelName, seq
+    return speaker, seqName, seq
 
 
 class AudioLoader(object):
