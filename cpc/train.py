--- conflicted
+++ resolved
@@ -376,18 +376,10 @@
 
 
 def main(args):
-<<<<<<< HEAD
-=======
-
->>>>>>> 6d26a940
     # import ptvsd
     # ptvsd.enable_attach(('0.0.0.0', 7309))
     # print("Attach debugger now")
     # ptvsd.wait_for_attach()
-<<<<<<< HEAD
-=======
-
->>>>>>> 6d26a940
     args = parseArgs(args)
 
     utils.set_seed(args.random_seed)
