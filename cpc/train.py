--- conflicted
+++ resolved
@@ -393,18 +393,12 @@
 
 
 def main(args):
-<<<<<<< HEAD
-
-=======
->>>>>>> 3489ff32
+
     # import ptvsd
     # ptvsd.enable_attach(('0.0.0.0', 7309))
     # print("Attach debugger now")
     # ptvsd.wait_for_attach()
-<<<<<<< HEAD
-
-=======
->>>>>>> 3489ff32
+
     args = parseArgs(args)
 
     utils.set_seed(args.random_seed)
