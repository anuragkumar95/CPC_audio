# Copyright (c) Facebook, Inc. and its affiliates.
#
# This source code is licensed under the MIT license found in the
# LICENSE file in the root directory of this source tree.
import argparse
import json
import os
import numpy as np
import torch
import time
from copy import deepcopy
import random
import psutil
import sys

import cpc.criterion as cr
import cpc.criterion.soft_align as sa
import cpc.model as model
import cpc.utils.misc as utils
import cpc.feature_loader as fl
import cpc.eval.linear_separability as linsep
from cpc.cpc_default_config import set_default_cpc_config
from cpc.dataset import AudioBatchData, findAllSeqs, filterSeqs, parseSeqLabels


def getCriterion(args, downsampling, nSpeakers, nPhones):
    dimFeatures = args.hiddenGar if not args.onEncoder else args.hiddenEncoder
    if not args.supervised:
        if args.cpc_mode == 'none':
            cpcCriterion = cr.NoneCriterion()
        else:
            sizeInputSeq = (args.sizeWindow // downsampling)
            if args.CPCCTC:
                cpcCriterion = sa.CPCUnsupersivedCriterion(args.nPredicts,
                                                        args.CPCCTCNumMatched,
                                                        args.hiddenGar,
                                                        args.hiddenEncoder,
                                                        args.negativeSamplingExt,
                                                        allowed_skips_beg=args.CPCCTCSkipBeg,
                                                        allowed_skips_end=args.CPCCTCSkipEnd,
                                                        predict_self_loop=args.CPCCTCSelfLoop,
                                                        limit_negs_in_batch=args.limitNegsInBatch,
                                                        mode=args.cpc_mode,
                                                        rnnMode=args.rnnMode,
                                                        dropout=args.dropout,
                                                        nSpeakers=nSpeakers,
                                                        speakerEmbedding=args.speakerEmbedding,
                                                        sizeInputSeq=sizeInputSeq)

            else:
                cpcCriterion = cr.CPCUnsupersivedCriterion(args.nPredicts,
                                                        args.hiddenGar,
                                                        args.hiddenEncoder,
                                                        args.negativeSamplingExt,
                                                        mode=args.cpc_mode,
                                                        rnnMode=args.rnnMode,
                                                        dropout=args.dropout,
                                                        nSpeakers=nSpeakers,
                                                        speakerEmbedding=args.speakerEmbedding,
                                                        sizeInputSeq=sizeInputSeq)
    elif args.pathPhone is not None:
        if not args.CTC:
            cpcCriterion = cr.PhoneCriterion(dimFeatures,
                                             nPhones, args.onEncoder,
                                             nLayers=args.nLevelsPhone)
        else:
            cpcCriterion = cr.CTCPhoneCriterion(dimFeatures,
                                                nPhones, args.onEncoder)
    else:
        cpcCriterion = cr.SpeakerCriterion(dimFeatures, nSpeakers)
    return cpcCriterion


def loadCriterion(pathCheckpoint, downsampling, nSpeakers, nPhones):
    _, _, locArgs = fl.getCheckpointData(os.path.dirname(pathCheckpoint))
    criterion = getCriterion(locArgs, downsampling, nSpeakers, nPhones)

    state_dict = torch.load(pathCheckpoint, 'cpu')

    criterion.load_state_dict(state_dict["cpcCriterion"])
    return criterion


def trainStep(dataLoader,
              cpcModel,
              cpcCriterion,
              optimizer,
              scheduler,
              loggingStep):

    cpcModel.train()
    cpcCriterion.train()

    start_time = time.perf_counter()
    n_examples = 0
    logs, lastlogs = {}, None
    iter = 0
    for step, fulldata in enumerate(dataLoader):
        batchData, labelData = fulldata
        label = labelData['speaker']
        n_examples += batchData.size(0)
        batchData = batchData.cuda(non_blocking=True)
        label = label.cuda(non_blocking=True)
        c_feature, encoded_data, label = cpcModel(batchData, label)
        allLosses, allAcc, _ = cpcCriterion(c_feature, encoded_data, label, None)
        totLoss = allLosses.sum()

        totLoss.backward()

        # Show grads ?
        optimizer.step()
        optimizer.zero_grad()

        if "locLoss_train" not in logs:
            logs["locLoss_train"] = np.zeros(allLosses.size(1))
            logs["locAcc_train"] = np.zeros(allLosses.size(1))

        iter += 1
        logs["locLoss_train"] += (allLosses.mean(dim=0)).detach().cpu().numpy()
        logs["locAcc_train"] += (allAcc.mean(dim=0)).cpu().numpy()

        if (step + 1) % loggingStep == 0:
            new_time = time.perf_counter()
            elapsed = new_time - start_time
            print(f"Update {step + 1}")
            print(f"elapsed: {elapsed:.1f} s")
            print(
                f"{1000.0 * elapsed / loggingStep:.1f} ms per batch, {1000.0 * elapsed / n_examples:.1f} ms / example")
            locLogs = utils.update_logs(logs, loggingStep, lastlogs)
            lastlogs = deepcopy(logs)
            utils.show_logs("Training loss", locLogs)
            start_time, n_examples = new_time, 0

    if scheduler is not None:
        scheduler.step()

    logs = utils.update_logs(logs, iter)
    logs["iter"] = iter
    utils.show_logs("Average training loss on epoch", logs)
    return logs


def valStep(dataLoader,
            cpcModel,
            cpcCriterion):

    cpcCriterion.eval()
    cpcModel.eval()
    logs = {}
    cpcCriterion.eval()
    cpcModel.eval()
    iter = 0

    for step, fulldata in enumerate(dataLoader):

        batchData, labelData = fulldata
        label = labelData['speaker']

        batchData = batchData.cuda(non_blocking=True)
        label = label.cuda(non_blocking=True)

        with torch.no_grad():
            c_feature, encoded_data, label = cpcModel(batchData, label)
            allLosses, allAcc, _ = cpcCriterion(c_feature, encoded_data, label, None)

        if "locLoss_val" not in logs:
            logs["locLoss_val"] = np.zeros(allLosses.size(1))
            logs["locAcc_val"] = np.zeros(allLosses.size(1))

        iter += 1
        logs["locLoss_val"] += allLosses.mean(dim=0).cpu().numpy()
        logs["locAcc_val"] += allAcc.mean(dim=0).cpu().numpy()

    logs = utils.update_logs(logs, iter)
    logs["iter"] = iter
    utils.show_logs("Validation loss:", logs)
    return logs


def captureStep(
            dataLoader,
            cpcModel,
            cpcCriterion,
            captureOptions,
            epochNr):

    cpcCriterion.eval()
    cpcModel.eval()
    logs = {}
    cpcCriterion.eval()
    cpcModel.eval()
    iter = 0

    capturePath = captureOptions['path']
    whatToSave = captureOptions['what']
    cpcCaptureOpts = []
    if 'pred' in whatToSave:
        cpcCaptureOpts.append('pred')
    if 'cpcctc_align' in whatToSave:
        cpcCaptureOpts.append('cpcctc_align')

    # they merge (perhaps each speaker's) audio into one long chunk
    # and AFAIU sample can begin in one file and end in other one
    # so won't try to mess up with tracking filenames, saving samples just as 1, 2, etc.

    batchBegin = 0
    epochDir = os.path.join(capturePath, str(epochNr))
    if not os.path.exists(epochDir):
        os.makedirs(epochDir)
    for sub in whatToSave:
        if not os.path.exists(os.path.join(epochDir, sub)):
            os.makedirs(os.path.join(epochDir, sub))

    for step, fulldata in enumerate(dataLoader):

        batchData, labelData = fulldata
        labelSpeaker = labelData['speaker']
        batchEnd = batchBegin + batchData.shape[0] - 1

        batchData = batchData.cuda(non_blocking=True)
        labelSpeaker = labelSpeaker.cuda(non_blocking=True)

        with torch.no_grad():

            c_feature, encoded_data, labelSpeaker = cpcModel(batchData, labelSpeaker)
            allLosses, allAcc, captured = cpcCriterion(c_feature, encoded_data, labelSpeaker, cpcCaptureOpts)
        
            # saving it with IDs like that assumes deterministic order of elements
            # which is there as dataLoader is a sequential one here
            if 'repr' in whatToSave:
                # encoded data shape: batch_size x len x repr_dim
                torch.save(encoded_data.cpu(), os.path.join(epochDir, 'repr', f'repr_batch{batchBegin}-{batchEnd}.pt'))
            if 'ctx' in whatToSave:
                # ctx data shape: also batch_size x len x repr_dim
                torch.save(c_feature.cpu(), os.path.join(epochDir, 'ctx', f'ctx_batch{batchBegin}-{batchEnd}.pt'))
            if 'speaker_align' in whatToSave:
                # speaker data shape: batch_size (1-dim, each one in batch is whole by 1 speaker)
                torch.save(labelSpeaker.cpu(), os.path.join(epochDir, 'speaker_align', f'speaker_align_batch{batchBegin}-{batchEnd}.pt'))
            if 'phone_align' in whatToSave:
                # phone alignment data shape: batch_size x len
                torch.save(labelData['phone'].cpu(), os.path.join(epochDir, 'phone_align', f'phone_align_batch{batchBegin}-{batchEnd}.pt'))
            for cpcCaptureThing in cpcCaptureOpts:
                # pred shape (CPC-CTC): batch_size x (len - num_matched) x repr_dim x num_predicts (or num_predicts +1 if self loop allowed)
                # align shape (CPC-CTC): batch_size x (len - num_matched) x num_matched
                torch.save(captured[cpcCaptureThing].cpu(), os.path.join(epochDir, cpcCaptureThing, 
                            f'{cpcCaptureThing}_batch{batchBegin}-{batchEnd}.pt'))

            # TODO maybe later can write that with process pool or something??? but not even sure if makes sense

        batchBegin += batchData.shape[0]

    return


def run(trainDataset,
        valDataset,
        captureDatasetWithOptions,
        linsepClassificationTaskConfig,
        batchSize,
        samplingMode,
        cpcModel,
        cpcCriterion,
        nEpoch,
        pathCheckpoint,
        optimizer,
        scheduler,
        logs):

    startEpoch = len(logs["epoch"])
    print(f"Running {nEpoch} epochs, now at {startEpoch}")
    bestAcc = 0
    bestStateDict = None
    start_time = time.time()
    
    captureDataset, captureOptions = captureDatasetWithOptions
    linsepEachEpochs, linsepFun = linsepClassificationTaskConfig
    assert (captureDataset is None and captureOptions is None) \
        or (captureDataset is not None and captureOptions is not None)
    if captureOptions is not None:
        captureEachEpochs = captureOptions['eachEpochs']

    print(f'DS sizes: train {str(len(trainDataset)) if trainDataset is not None else "-"}, '
        f'val {str(len(valDataset)) if valDataset is not None else "-"}, capture '
        f'{str(len(captureDataset)) if captureDataset is not None else "-"}')

    for epoch in range(startEpoch, nEpoch):

        print(f"Starting epoch {epoch}")
        utils.cpu_stats()

        trainLoader = trainDataset.getDataLoader(batchSize, samplingMode,
                                                True, numWorkers=0)
        
        valLoader = valDataset.getDataLoader(batchSize, 'sequential', False,
                                            numWorkers=0)
        
        if captureDataset is not None and epoch % captureEachEpochs == 0:
            captureLoader = captureDataset.getDataLoader(batchSize, 'sequential', False,
                                                numWorkers=0)
        
        print("Training dataset %d batches, Validation dataset %d batches, batch size %d" %
            (len(trainLoader), len(valLoader), batchSize))

        locLogsTrain = trainStep(trainLoader, cpcModel, cpcCriterion,
                                optimizer, scheduler, logs["logging_step"])

        locLogsVal = valStep(valLoader, cpcModel, cpcCriterion)

        if captureDataset is not None and epoch % captureEachEpochs == 0:
            print(f"Capturing data for epoch {epoch}")
            captureStep(captureLoader, cpcModel, cpcCriterion, captureOptions, epoch)

        currentAccuracy = float(locLogsVal["locAcc_val"].mean())
        if currentAccuracy > bestAcc:
            bestStateDict = deepcopy(fl.get_module(cpcModel).state_dict())  

        locLogsLinsep = {}
        # this performs linsep task for the best CPC model up to date
        if linsepEachEpochs is not None and epoch !=0 and epoch % linsepEachEpochs == 0:
            # capturing for current CPC state after this epoch, relying on CPC internal accuracy is vague
            locLogsLinsep = linsepFun(epoch, cpcModel, epoch)

        print(f'Ran {epoch + 1} epochs '
            f'in {time.time() - start_time:.2f} seconds')

        torch.cuda.empty_cache()

        for key, value in dict(locLogsTrain, **locLogsVal, **locLogsLinsep).items():
            if key not in logs:
                logs[key] = [None for x in range(epoch)]
            if isinstance(value, np.ndarray):
                value = value.tolist()
            while len(logs[key]) < len(logs["epoch"]):
                logs[key].append(None)  # for not-every-epoch-logged things
            logs[key].append(value)

        logs["epoch"].append(epoch)

        if pathCheckpoint is not None \
                and (epoch % logs["saveStep"] == 0 or epoch == nEpoch-1):

            modelStateDict = fl.get_module(cpcModel).state_dict()
            criterionStateDict = fl.get_module(cpcCriterion).state_dict()

            fl.save_checkpoint(modelStateDict, criterionStateDict,
                            optimizer.state_dict(), bestStateDict,
                            f"{pathCheckpoint}_{epoch}.pt")
            utils.save_logs(logs, pathCheckpoint + "_logs.json")


def onlyCapture(
        captureDatasetWithOptions,
        batchSize,
        cpcModel,
        cpcCriterion,
        logs
):
    startEpoch = len(logs["epoch"])
    captureDataset, captureOptions = captureDatasetWithOptions
    assert (captureDataset is not None and captureOptions is not None)
    if captureOptions is not None:
        captureEachEpochs = captureOptions['eachEpochs']
    print(f'Capture DS size: {str(len(captureDataset))}')

    captureLoader = captureDataset.getDataLoader(batchSize, 'sequential', False,
                                                numWorkers=0)
    print(f"Capturing data for model checkpoint after epoch: {startEpoch-1}")
    captureStep(captureLoader, cpcModel, cpcCriterion, captureOptions, startEpoch-1)


def main(args):

    # import ptvsd
    # ptvsd.enable_attach(('0.0.0.0', 7309))
    # print("Attach debugger now")
    # ptvsd.wait_for_attach()

    args = parseArgs(args)

    utils.set_seed(args.random_seed)
    logs = {"epoch": [], "iter": [], "saveStep": args.save_step}
    loadOptimizer = False
    os.makedirs(args.pathCheckpoint, exist_ok=True)
    json.dump(vars(args), open(os.path.join(args.pathCheckpoint, 'checkpoint_args.json'), 'wt'))
    if args.pathCheckpoint is not None and not args.restart:
        cdata = fl.getCheckpointData(args.pathCheckpoint)
        if cdata is not None:
            data, logs, locArgs = cdata
            print(f"Checkpoint detected at {data}")
            fl.loadArgs(args, locArgs,
                        forbiddenAttr={"nGPU", "pathCheckpoint",
                                       "debug", "restart", "world_size",
                                       "n_nodes", "node_id", "n_gpu_per_node",
                                       "max_size_loaded"})
            args.load, loadOptimizer = [data], True
            args.loadCriterion = True

    logs["logging_step"] = args.logging_step

    print(f'CONFIG:\n{json.dumps(vars(args), indent=4, sort_keys=True)}')
    print('-' * 50)

    seqNames, speakers = findAllSeqs(args.pathDB,
                                     extension=args.file_extension,
                                     loadCache=not args.ignore_cache)

    if not args.onlyCapture or args.only_classif_metric:
        print(f'Found files: {len(seqNames)} seqs, {len(speakers)} speakers')
        # Datasets
        if args.pathTrain is not None:
            seqTrain = filterSeqs(args.pathTrain, seqNames)
        else:
            seqTrain = seqNames

        if args.pathVal is None:
            random.shuffle(seqTrain)
            sizeTrain = int(0.99 * len(seqTrain))
            seqTrain, seqVal = seqTrain[:sizeTrain], seqTrain[sizeTrain:]
            print(f'Found files: {len(seqTrain)} train, {len(seqVal)} val')
        else:
            seqVal = filterSeqs(args.pathVal, seqNames)

    if args.pathCaptureDS is not None:
        assert args.pathCaptureSave is not None
        whatToSave = []
        if args.captureEverything:
            whatToSave = ['repr', 'ctx', 'speaker_align', 'pred']
            if args.path_phone_data:
                whatToSave.append('phone_align')
            if args.CPCCTC:
                whatToSave.append('cpcctc_align')
        else:
            for argVal, name in zip([args.captureRepr, 
                                    args.captureCtx, 
                                    args.captureSpeakerAlign, 
                                    args.capturePhoneAlign,
                                    args.capturePred,
                                    args.captureCPCCTCalign], 
                                    ['repr', 'ctx', 'speaker_align', 'phone_align', 'pred', 'cpcctc_align']):
                if argVal:
                    whatToSave.append(name)
        assert len(whatToSave) > 0
        captureOptions = {
            'path': args.pathCaptureSave,
            'eachEpochs': args.captureEachEpochs,
            'what': whatToSave
        }
        seqCapture = filterSeqs(args.pathCaptureDS, seqNames, 
                                percentage=args.captureDSfreq, totalNum=args.captureDStotNr)
        print(f'Capture files: {len(seqCapture)}')
    else:
        seqCapture = None
        captureOptions = None

    if not args.onlyCapture:
        if args.debug:
            seqTrain = seqTrain[-1000:]
            seqVal = seqVal[-100:]

        phoneLabels, nPhones = None, None
        if args.supervised and args.pathPhone is not None:
            print("Loading the phone labels at " + args.pathPhone)
            phoneLabels, nPhones = parseSeqLabels(args.pathPhone)
            print(f"{nPhones} phones found")

        print("")
        print(f'Loading audio data at {args.pathDB}')
        print("Loading the training dataset")
        trainDataset = AudioBatchData(args.pathDB,
                                    args.sizeWindow,
                                    seqTrain,
                                    phoneLabels,
                                    len(speakers),
                                    nProcessLoader=args.n_process_loader,
                                    MAX_SIZE_LOADED=args.max_size_loaded)
        print("Training dataset loaded")
        print("")

        print("Loading the validation dataset")
        valDataset = AudioBatchData(args.pathDB,
                                    args.sizeWindow,
                                    seqVal,
                                    phoneLabels,
                                    len(speakers),
                                    nProcessLoader=args.n_process_loader)
        print("Validation dataset loaded")
        print("")
    else:
        phoneLabels, nPhones = None, None
        trainDataset = None
        valDataset = None

    if seqCapture is not None:

        if args.path_phone_data:
            print("Loading the phone labels at " + args.path_phone_data)
            phoneLabelsForCapture, _ = parseSeqLabels(args.path_phone_data)
        else:
            assert not args.capturePhoneAlign
            phoneLabelsForCapture = None
            
        print("Loading the capture dataset")
        captureDataset = AudioBatchData(args.pathDB,
                                    args.sizeWindow,
                                    seqCapture,
                                    phoneLabelsForCapture,
                                    len(speakers),
                                    nProcessLoader=args.n_process_loader)
        print("Capture dataset loaded")
        print("")
    else:
        captureDataset = None

    if args.load is not None:
<<<<<<< HEAD
        if args.gru_level is not None and args.gru_level > 0:
            updateConfig = argparse.Namespace(nLevelsGRU=args.gru_level)
        else:
            updateConfig = None

        cpcModel, args.hiddenGar, args.hiddenEncoder = \
            fl.loadModel(args.load, load_nullspace=args.nullspace, updateConfig=updateConfig)

        if args.gru_level is not None and args.gru_level > 0:
            # Keep hidden units at LSTM layers on sequential batches
            if args.nullspace:
                cpcModel.cpc.gAR.keepHidden = True
            else:
                cpcModel.gAR.keepHidden = True

=======
        # loadBestNotLast = args.onlyCapture or args.only_classif_metric
        # could use this option for loading best state when not running actual training
        # but relying on CPC internal acc isn't very reliable
        # [!] caution - because of how they capture checkpoints,
        #     they capture "best in this part of training" as "best" (apart from capturing current state)
        #     so if best is in epoch 100 and training is paused and resumed from checkpoint
        #     in epoch 150, checkpoint from epoch 200 has "best from epoch 150" saved as globally best
        #     (but this is internal-CPC-score best anyway, which is quite vague)
        cpcModel, args.hiddenGar, args.hiddenEncoder = \
            fl.loadModel(args.load)
        CPChiddenGar, CPChiddenEncoder = args.hiddenGar, args.hiddenEncoder
>>>>>>> 4f31b4b0
    else:
        # Encoder network
        encoderNet = fl.getEncoder(args)
        # AR Network
        arNet = fl.getAR(args)

        cpcModel = model.CPCModel(encoderNet, arNet)

        CPChiddenGar, CPChiddenEncoder = cpcModel.gAR.getDimOutput(), cpcModel.gEncoder.getDimOutput()

    batchSize = args.nGPU * args.batchSizeGPU
    cpcModel.supervised = args.supervised

    downsampling = cpcModel.cpc.gEncoder.DOWNSAMPLING if isinstance(cpcModel, model.CPCModelNullspace) else cpcModel.gEncoder.DOWNSAMPLING
    # Training criterion
    if args.load is not None and args.loadCriterion:
        cpcCriterion = loadCriterion(args.load[0],  downsampling,
                                     len(speakers), nPhones)
    else:
        cpcCriterion = getCriterion(args, downsampling,
                                    len(speakers), nPhones)

    if loadOptimizer:
        state_dict = torch.load(args.load[0], 'cpu')
        cpcCriterion.load_state_dict(state_dict["cpcCriterion"])

    cpcCriterion.cuda()
    cpcModel.cuda()
    
    # Optimizer
    g_params = list(cpcCriterion.parameters()) + list(cpcModel.parameters())

    lr = args.learningRate
    optimizer = torch.optim.Adam(g_params, lr=lr,
                                 betas=(args.beta1, args.beta2),
                                 eps=args.epsilon)

    if loadOptimizer and not args.onlyCapture and not args.only_classif_metric:
        print("Loading optimizer " + args.load[0])
        state_dict = torch.load(args.load[0], 'cpu')
        if "optimizer" in state_dict:
            optimizer.load_state_dict(state_dict["optimizer"])

    # Checkpoint
    if args.pathCheckpoint is not None:
        if not os.path.isdir(args.pathCheckpoint):
            os.mkdir(args.pathCheckpoint)
        args.pathCheckpoint = os.path.join(args.pathCheckpoint, "checkpoint")

    scheduler = None
    if args.schedulerStep > 0:
        scheduler = torch.optim.lr_scheduler.StepLR(optimizer,
                                                    args.schedulerStep,
                                                    gamma=0.5)
    if args.schedulerRamp is not None:
        n_epoch = args.schedulerRamp
        print(f"Ramp activated. n_e = {n_epoch}")
        scheduler_ramp = torch.optim.lr_scheduler.LambdaLR(optimizer,
                                                           lr_lambda=lambda epoch: utils.ramp_scheduling_function(
                                                               n_epoch, epoch),
                                                           last_epoch=-1)
        if scheduler is None:
            scheduler = scheduler_ramp
        else:
            scheduler = utils.SchedulerCombiner([scheduler_ramp, scheduler],
                                                [0, args.schedulerRamp])
    if scheduler is not None:
        for i in range(len(logs["epoch"])):
            scheduler.step()

    print("cpcModel", cpcModel)
    print("cpcCriterion", cpcCriterion)

    cpcModel = torch.nn.DataParallel(cpcModel,
                                     device_ids=range(args.nGPU)).cuda()
    cpcCriterion = torch.nn.DataParallel(cpcCriterion,
                                         device_ids=range(args.nGPU)).cuda()
    
    if args.supervised_classif_metric:

        linsep_batch_size = args.linsepBatchSizeGPU * args.nGPU

        dim_features = CPChiddenEncoder if args.phone_get_encoded else CPChiddenGar
        dim_ctx_features = CPChiddenGar  # for speakers using CNN encodings is not supported; could add but not very useful perhaps

        phoneLabelsData = None
        if args.path_phone_data:
            phoneLabelsData, nPhonesInData = parseSeqLabels(args.path_phone_data)
            
            if not args.CTCphones:
                print(f"Running phone separability with aligned phones")
            else:
                print(f"Running phone separability with CTC loss")

            def constructPhoneCriterionAndOptimizer():
                if not args.CTCphones:
                    # print(f"Running phone separability with aligned phones")
                    phone_criterion = cr.PhoneCriterion(dim_features,
                                                nPhonesInData, args.phone_get_encoded,
                                                nLayers=args.linsep_net_layers)
                else:
                    # print(f"Running phone separability with CTC loss")
                    phone_criterion = cr.CTCPhoneCriterion(dim_features,
                                                    nPhonesInData, args.phone_get_encoded,
                                                    nLayers=args.linsep_net_layers)
                phone_criterion.cuda()
                phone_criterion = torch.nn.DataParallel(phone_criterion, device_ids=range(args.nGPU))

                # Optimizer
                phone_g_params = list(phone_criterion.parameters())

                phone_optimizer = torch.optim.Adam(phone_g_params, lr=args.linsep_lr,
                                            betas=(args.linsep_beta1, args.linsep_beta2),
                                            eps=args.linsep_epsilon)
                
                return phone_criterion, phone_optimizer
        
        if args.speaker_sep:
            print(f"Running speaker separability")

            def constructSpeakerCriterionAndOptimizer():
                speaker_criterion = cr.SpeakerCriterion(dim_ctx_features, len(speakers),
                                                        nLayers=args.linsep_net_layers)
                speaker_criterion.cuda()
                speaker_criterion = torch.nn.DataParallel(speaker_criterion, device_ids=range(args.nGPU))

                speaker_g_params = list(speaker_criterion.parameters())

                speaker_optimizer = torch.optim.Adam(speaker_g_params, lr=args.linsep_lr,
                                            betas=(args.linsep_beta1, args.linsep_beta2),
                                            eps=args.linsep_epsilon)

                return speaker_criterion, speaker_optimizer

        linsep_db_train = AudioBatchData(args.pathDB, args.sizeWindow, seqTrain,
                                phoneLabelsData, len(speakers))
        linsep_db_val = AudioBatchData(args.pathDB, args.sizeWindow, seqVal,
                                    phoneLabelsData, len(speakers))

        linsep_train_loader = linsep_db_train.getDataLoader(linsep_batch_size, "uniform", True,
                                        numWorkers=0)

        linsep_val_loader = linsep_db_val.getDataLoader(linsep_batch_size, 'sequential', False,
                                    numWorkers=0)

        def runLinsepClassificationTraining(numOfEpoch, cpcMdl, cpcStateEpoch):
            log_path_for_epoch = os.path.join(args.linsep_logs_dir, str(numOfEpoch))
            if not os.path.exists(log_path_for_epoch):
                os.makedirs(log_path_for_epoch)
            log_path_phoneme = os.path.join(log_path_for_epoch, "phoneme/")
            log_path_speaker = os.path.join(log_path_for_epoch, "speaker/")
            if not os.path.exists(log_path_phoneme):
                os.makedirs(log_path_phoneme)
            if not os.path.exists(log_path_speaker):
                os.makedirs(log_path_speaker)
            if args.linsep_checkpoint_dir:
                checpoint_path_for_epoch = os.path.join(args.linsep_checkpoint_dir, str(numOfEpoch))
                checkpoint_path_phoneme = os.path.join(checpoint_path_for_epoch, "phoneme/")
                checkpoint_path_speaker = os.path.join(checpoint_path_for_epoch, "speaker/")
                if not os.path.exists(checkpoint_path_phoneme):
                    os.makedirs(checkpoint_path_phoneme)
                if not os.path.exists(checkpoint_path_speaker):
                    os.makedirs(checkpoint_path_speaker)
            locLogsPhone = {}
            locLogsSpeaker = {}
            if args.path_phone_data:
                phone_criterion, phone_optimizer = constructPhoneCriterionAndOptimizer()
                locLogsPhone = linsep.trainLinsepClassification(
                    cpcMdl,
                    phone_criterion,  # combined with classification model before
                    linsep_train_loader,
                    linsep_val_loader,
                    phone_optimizer,
                    log_path_phoneme,
                    args.linsep_task_logging_step,
                    checkpoint_path_phoneme,
                    args.linsep_n_epoch,
                    cpcStateEpoch,
                    'phone')
                del phone_criterion
                del phone_optimizer
            if args.speaker_sep:
                speaker_criterion, speaker_optimizer = constructSpeakerCriterionAndOptimizer()
                locLogsSpeaker = linsep.trainLinsepClassification(
                    cpcMdl,
                    speaker_criterion,  # combined with classification model before
                    linsep_train_loader,
                    linsep_val_loader,
                    speaker_optimizer,
                    log_path_speaker,
                    args.linsep_task_logging_step,
                    checkpoint_path_speaker,
                    args.linsep_n_epoch,
                    cpcStateEpoch,
                    'speaker')
                del speaker_criterion
                del speaker_optimizer

            locLogsPhone = {"phone_" + k: v for k, v in locLogsPhone.items()}
            locLogsSpeaker = {"speaker_" + k: v for k, v in locLogsSpeaker.items()}
            return {**locLogsPhone, **locLogsSpeaker}

        linsepClassificationTaskConfig = (args.linsep_classif_each_epochs,
                                            runLinsepClassificationTraining)

    else:
        linsepClassificationTaskConfig = (None, None)

    if not args.onlyCapture and not args.only_classif_metric:
        run(trainDataset,
            valDataset,
            (captureDataset, captureOptions),
            linsepClassificationTaskConfig,
            batchSize,
            args.samplingType,
            cpcModel,
            cpcCriterion,
            args.nEpoch,
            args.pathCheckpoint,
            optimizer,
            scheduler,
            logs)
    if args.onlyCapture:  
    # caution [!] - will capture for last checkpoint (last saved state) if checkpoint directory given
    #               to use specific checkpoint provide full checkpoint file path
    #               will use "last state" and not "best in internal CPC accuracy" anyway
        onlyCapture(
            (captureDataset, captureOptions),
            batchSize,
            cpcModel,
            cpcCriterion,
            logs)
    if args.only_classif_metric:
    # caution [!] - will use last checkpoint (last saved state) if checkpoint directory given
    #               to use specific checkpoint provide full checkpoint file path
    #               will use "last state" and not "best in internal CPC accuracy" anyway
        trainedEpoch = len(logs["epoch"]) - 1
        # runPhonemeClassificationTraining created above if args.supervised_classif_metric
        runLinsepClassificationTraining(trainedEpoch, cpcModel, trainedEpoch)


def parseArgs(argv):
    # Run parameters
    parser = argparse.ArgumentParser(description='Trainer')

    print(len(argv))

    # Default arguments:
    parser = set_default_cpc_config(parser)

    group_db = parser.add_argument_group('Dataset')
    group_db.add_argument('--pathDB', type=str, default=None,
                          help='Path to the directory containing the '
                          'data.')
    group_db.add_argument('--file_extension', type=str, default=".flac",
                          help="Extension of the audio files in the dataset.")
    group_db.add_argument('--pathTrain', type=str, default=None,
                          help='Path to a .txt file containing the list of the '
                          'training sequences.')
    group_db.add_argument('--pathVal', type=str, default=None,
                          help='Path to a .txt file containing the list of the '
                          'validation sequences.')
    # stuff below for capturing data
    group_db.add_argument('--onlyCapture', action='store_true',
                          help='Only capture data from learned model for one epoch, ignore training; '
                          'conflicts with pathTrain, pathVal etc. arguments')
    group_db.add_argument('--pathCaptureDS', type=str, default=None,
                          help='Path to a .txt file containing the list of the '
                          'data capturing sequences; additionally it can be specified to log a total number of N, or n percent of set '
                          '(e.g. pass validation path and specify to sample from that)')
    group_db.add_argument('--captureDSfreq', type=int, default=None,
                          help='percentage of pathCaptureDS set to use for capturing; conflicts with --captureDStotNr')
    group_db.add_argument('--captureDStotNr', type=int, default=None,
                          help='total number of *AUDIO FILES* to capture data for; number of chunks will be different.')
    # end of capturing data part here
    group_db.add_argument('--n_process_loader', type=int, default=8,
                          help='Number of processes to call to load the '
                          'dataset')
    group_db.add_argument('--ignore_cache', action='store_true',
                          help='Activate if the dataset has been modified '
                          'since the last training session.')
    group_db.add_argument('--max_size_loaded', type=int, default=4000000000,
                          help='Maximal amount of data (in byte) a dataset '
                          'can hold in memory at any given time')
    group_db.add_argument('--gru_level', type=int, default=-1,
                          help='Hidden level of the LSTM autoregressive model to be taken'
                          '(default: -1, last layer).')
    group_supervised = parser.add_argument_group(
        'Supervised mode (depreciated)')
    group_supervised.add_argument('--supervised', action='store_true',
                                  help='(Depreciated) Disable the CPC loss and activate '
                                  'the supervised mode. By default, the supervised '
                                  'training method is the speaker classification.')
    # group_supervised.add_argument('--pathPhone', type=str, default=None,
    #                               help='(Supervised mode only) Path to a .txt '
    #                               'containing the phone labels of the dataset. If given '
    #                               'and --supervised, will train the model using a '
    #                               'phone classification task.')
    group_supervised.add_argument('--CTC', action='store_true')

    group_supervised_data = parser.add_argument_group(
        'Group with args for passing supervised data both for additional metric-producing classification task, '
        'and for data capturing')
    group_supervised_data.add_argument('--path_phone_data', type=str, default=None,
                        help="Path to the phone labels. If given, with --supervised_classif_metric will be able "
                        'to learn phone classification, with capturing will be able to capture phone alignments')

    group_supervised_metric = parser.add_argument_group(
        'Mode with computing additional supervised phoneme classification accuracy, withou influencing CPC training')
    group_supervised_metric.add_argument('--supervised_classif_metric',
                        action='store_true', help='Compute the metric')
    group_supervised_metric.add_argument('--speaker_sep', action='store_true',
                        help="If given, will"
                        " compute the speaker separability.")
    group_supervised_metric.add_argument('--CTCphones', action='store_true',
                        help="Use the CTC loss (for phone separability only)")
    group_supervised_metric.add_argument('--linsepBatchSizeGPU', type=int, default=8,
                        help='Batch size per GPU for phoneme classification.')
    group_supervised_metric.add_argument('--linsep_n_epoch', type=int, default=10)
    group_supervised_metric.add_argument('--phone_get_encoded', action='store_true',
                        help="If activated, will work with the output of the "
                        " convolutional encoder (see CPC's architecture).")
    group_supervised_metric.add_argument('--linsep_lr', type=float, default=2e-4,
                        help='Learning rate for phoneme classification.')
    group_supervised_metric.add_argument('--linsep_beta1', type=float, default=0.9,
                        help='Value of beta1 for the Adam optimizer for phoneme classification.')
    group_supervised_metric.add_argument('--linsep_beta2', type=float, default=0.999,
                        help='Value of beta2 for the Adam optimizer for phoneme classification.')
    group_supervised_metric.add_argument('--linsep_epsilon', type=float, default=2e-8,
                        help='Value of epsilon for the Adam optimizer for phoneme classification.')
    group_supervised_metric.add_argument('--only_classif_metric',
                        action="store_true", 
                        help="Don't train CPC, just compute classification accuracy on given checkpoint "
                        '(classification net itself is trained) and store in given path; '
                        'conflicts with regular CPC training; need to specify --supervised_classif_metric '
                        'and corresponding args')
    group_supervised_metric.add_argument('--linsep_logs_dir', type=str, default=None,
                        help='Path (root) where to log more detailed phoneme classification training data.')
    group_supervised_metric.add_argument('--linsep_checkpoint_dir', type=str, default=None,
                        help='Path (root) where to save best checkpoint for each classification training performed.')
    group_supervised_metric.add_argument('--linsep_task_logging_step', type=int, default=1,
                        help='how often to save detailed phoneme classification training data')
    group_supervised_metric.add_argument('--linsep_classif_each_epochs', type=int, default=20,
                        help='How often to perform classification task - classification net is then '
                        'trained on train DS representations and assesed on val DS representations '
                        'that are produced after that epoch in eval mode')
    group_supervised_metric.add_argument('--linsep_net_layers', type=int, default='1',
                        help='Description of how big net to use for classification (layers have num_phonemes neurons) ' 
                        'with 1, there is just a linear net used without additional hidden layers')
    
    group_save = parser.add_argument_group('Save')
    group_save.add_argument('--pathCheckpoint', type=str, default=None,
                            help="Path of the output directory.")
    group_save.add_argument('--logging_step', type=int, default=1000)
    group_save.add_argument('--save_step', type=int, default=5,
                            help="Frequency (in epochs) at which a checkpoint "
                            "should be saved")

    # stuff below for capturing data
    group_save.add_argument('--pathCaptureSave', type=str, default=None, )
    group_save.add_argument('--captureEachEpochs', type=int, default=10, help='how often to save capture data')
    group_save.add_argument('--captureRepr', action='store_true', help='if to save representations after the encoder')
    group_save.add_argument('--captureCtx', action='store_true', help='if to save LSTM-based contexts produced in CPC model')
    group_save.add_argument('--captureSpeakerAlign', action='store_true', help='if to save speaker alignments')
    group_save.add_argument('--capturePhoneAlign', action='store_true', help='if to save phone alignments')
    # below ONLY for CPC-CTC
    group_save.add_argument('--capturePred', action='store_true', help='if to save CPC predictions')
    group_save.add_argument('--captureCPCCTCalign', action='store_true', help='if to save CTC alignments with CPC predictions - only for CPC-CTC variant')
    group_save.add_argument('--captureEverything', action='store_true', help='save everythong valid in this config')
    # end of capturing data part here

    group_load = parser.add_argument_group('Load')
    group_load.add_argument('--load', type=str, default=None, nargs='*',
                            help="Load an exsiting checkpoint. Should give a path "
                            "to a .pt file. The directory containing the file to "
                            "load should also have a 'checkpoint.logs' and a "
                            "'checkpoint.args'")
    group_load.add_argument('--loadCriterion', action='store_true',
                            help="If --load is activated, load the state of the "
                            "training criterion as well as the state of the "
                            "feature network (encoder + AR)")
    group_load.add_argument('--restart', action='store_true',
                            help="If any checkpoint is found, ignore it and "
                            "restart the training from scratch.")
    group_load.add_argument('--nullspace', action='store_true',
                            help="Additionally load nullspace")

    group_gpu = parser.add_argument_group('GPUs')
    group_gpu.add_argument('--nGPU', type=int, default=-1,
                           help="Number of GPU to use (default: use all "
                           "available GPUs)")
    group_gpu.add_argument('--batchSizeGPU', type=int, default=8,
                           help='Number of batches per GPU.')
    parser.add_argument('--debug', action='store_true',
                        help="Load only a very small amount of files for "
                        "debugging purposes.")
    args = parser.parse_args(argv)

    if args.pathDB is None and (args.pathCheckpoint is None or args.restart):
        parser.print_help()
        print("Either provides an input dataset or a checkpoint to load")
        sys.exit()

    if args.pathCheckpoint is not None:
        args.pathCheckpoint = os.path.abspath(args.pathCheckpoint)

    if args.load is not None:
        args.load = [os.path.abspath(x) for x in args.load]

    # set it up if needed, so that it is dumped along with other args
    if args.random_seed is None:
        args.random_seed = random.randint(0, 2**31)

    if args.nGPU < 0:
        args.nGPU = torch.cuda.device_count()
    assert args.nGPU <= torch.cuda.device_count(),\
        f"number of GPU asked: {args.nGPU}," \
        f"number GPU detected: {torch.cuda.device_count()}"
    print(f"Let's use {args.nGPU} GPUs!")

    if args.arMode == 'no_ar':
        args.hiddenGar = args.hiddenEncoder
    return args


if __name__ == "__main__":
    torch.multiprocessing.set_start_method('spawn')
    args = sys.argv[1:]
    main(args)<|MERGE_RESOLUTION|>--- conflicted
+++ resolved
@@ -512,23 +512,11 @@
         captureDataset = None
 
     if args.load is not None:
-<<<<<<< HEAD
         if args.gru_level is not None and args.gru_level > 0:
             updateConfig = argparse.Namespace(nLevelsGRU=args.gru_level)
         else:
             updateConfig = None
 
-        cpcModel, args.hiddenGar, args.hiddenEncoder = \
-            fl.loadModel(args.load, load_nullspace=args.nullspace, updateConfig=updateConfig)
-
-        if args.gru_level is not None and args.gru_level > 0:
-            # Keep hidden units at LSTM layers on sequential batches
-            if args.nullspace:
-                cpcModel.cpc.gAR.keepHidden = True
-            else:
-                cpcModel.gAR.keepHidden = True
-
-=======
         # loadBestNotLast = args.onlyCapture or args.only_classif_metric
         # could use this option for loading best state when not running actual training
         # but relying on CPC internal acc isn't very reliable
@@ -538,9 +526,15 @@
         #     in epoch 150, checkpoint from epoch 200 has "best from epoch 150" saved as globally best
         #     (but this is internal-CPC-score best anyway, which is quite vague)
         cpcModel, args.hiddenGar, args.hiddenEncoder = \
-            fl.loadModel(args.load)
-        CPChiddenGar, CPChiddenEncoder = args.hiddenGar, args.hiddenEncoder
->>>>>>> 4f31b4b0
+            fl.loadModel(args.load, load_nullspace=args.nullspace, updateConfig=updateConfig)
+        CPChiddenGar, CPChiddenEncoder = args.hiddenGar, args.hiddenEncoder            
+
+        if args.gru_level is not None and args.gru_level > 0:
+            # Keep hidden units at LSTM layers on sequential batches
+            if args.nullspace:
+                cpcModel.cpc.gAR.keepHidden = True
+            else:
+                cpcModel.gAR.keepHidden = True
     else:
         # Encoder network
         encoderNet = fl.getEncoder(args)
