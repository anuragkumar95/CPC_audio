--- conflicted
+++ resolved
@@ -19,12 +19,8 @@
 from cpc.model import CPCModelNullspace
 
 
-<<<<<<< HEAD
-def train_step(feature_maker, criterion, data_loader, optimizer, centerPushSettings):
-=======
-def train_step(feature_maker, criterion, data_loader, optimizer, label_key):
->>>>>>> 20279650
-
+
+def train_step(feature_maker, criterion, data_loader, optimizer, label_key, centerPushSettings):
     if feature_maker.optimize:
         feature_maker.train()
     criterion.train()
@@ -39,15 +35,12 @@
         c_feature, encoded_data, _ = feature_maker(batch_data, None)
         if not feature_maker.optimize:
             c_feature, encoded_data = c_feature.detach(), encoded_data.detach()
-<<<<<<< HEAD
+
         if centerPushSettings:
             centers, pushDeg = centerPushSettings
             c_feature = utils.pushToClosestForBatch(c_feature, centers, deg=pushDeg)
             encoded_data = utils.pushToClosestForBatch(encoded_data, centers, deg=pushDeg)
         all_losses, all_acc = criterion(c_feature, encoded_data, label)
-=======
-        all_losses, all_acc  = criterion(c_feature, encoded_data, label)
->>>>>>> 20279650
         totLoss = all_losses.sum()
         totLoss.backward()
         optimizer.step()
@@ -61,12 +54,7 @@
     return logs
 
 
-<<<<<<< HEAD
-def val_step(feature_maker, criterion, data_loader, centerPushSettings):
-=======
-def val_step(feature_maker, criterion, data_loader, label_key):
->>>>>>> 20279650
-
+def val_step(feature_maker, criterion, data_loader, label_key, centerPushSettings):
     feature_maker.eval()
     criterion.eval()
     logs = {"locLoss_val": 0,  "locAcc_val": 0}
@@ -99,11 +87,8 @@
         logs,
         n_epochs,
         path_checkpoint,
-<<<<<<< HEAD
+        label_key,
         centerPushSettings):
-=======
-        label_key):
->>>>>>> 20279650
 
     start_epoch = len(logs["epoch"])
     best_acc = -1
@@ -113,13 +98,8 @@
     for epoch in range(start_epoch, n_epochs):
 
         logs_train = train_step(feature_maker, criterion, train_loader,
-<<<<<<< HEAD
-                                optimizer, centerPushSettings)
-        logs_val = val_step(feature_maker, criterion, val_loader, centerPushSettings)
-=======
-                                optimizer, label_key)
-        logs_val = val_step(feature_maker, criterion, val_loader, label_key)
->>>>>>> 20279650
+                                optimizer, label_key=label_key, centerPushSettings=centerPushSettings)
+        logs_val = val_step(feature_maker, criterion, val_loader, label_key=label_key, centerPushSettings=centerPushSettings)
         print('')
         print('_'*50)
         print(f'Ran {epoch + 1} epochs '
@@ -416,12 +396,8 @@
 
     phone_labels = None
     if args.pathPhone is not None:
-<<<<<<< HEAD
-        phone_labels, n_phones = parseSeqLabels(args.pathPhone)      
-=======
         phone_labels, n_phones = parseSeqLabels(args.pathPhone)
         label_key = 'phone'
->>>>>>> 20279650
         if not args.CTC:
             print(f"Running phone separability with aligned phones")
             criterion = cr.PhoneCriterion(dim_features,
@@ -506,11 +482,7 @@
         centerPushSettings = None
 
     run(model, criterion, train_loader, val_loader, optimizer, logs,
-<<<<<<< HEAD
-        args.n_epoch, args.pathCheckpoint, centerPushSettings)
-=======
-        args.n_epoch, args.pathCheckpoint, label_key)
->>>>>>> 20279650
+        args.n_epoch, args.pathCheckpoint, label_key=label_key, centerPushSettings=centerPushSettings)
 
 
 if __name__ == "__main__":
