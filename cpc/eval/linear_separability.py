# Copyright (c) Facebook, Inc. and its affiliates.
#
# This source code is licensed under the MIT license found in the
# LICENSE file in the root directory of this source tree.
import argparse
import sys
import torch
import json
import time
import numpy as np
from pathlib import Path
from copy import deepcopy
import os

import cpc.criterion as cr
import cpc.feature_loader as fl
import cpc.utils.misc as utils
from cpc.dataset import AudioBatchData, findAllSeqs, filterSeqs, parseSeqLabels
from cpc.model import CPCModelNullspace


<<<<<<< HEAD
def train_step(feature_maker, centerModel, criterion, data_loader, optimizer, label_key, cpc_epochs):
=======
>>>>>>> 777513a9

def train_step(feature_maker, criterion, data_loader, optimizer, label_key="speaker", centerpushSettings=None):
    if feature_maker.optimize:
        feature_maker.train()
    criterion.train()

    logs = {"locLoss_train": 0,  "locAcc_train": 0}

    cpcEpochNr, cpcAllEpochs = cpc_epochs
    
    for step, fulldata in enumerate(data_loader):

        optimizer.zero_grad()
        batch_data, label_data = fulldata
        label = label_data[label_key]
        givenCenters = centerModel.centersForStuff(cpcEpochNr) if centerModel is not None else None
        numGPUs = len(feature_maker.device_ids)
        if givenCenters is not None:
            givenCenters = givenCenters.repeat(numGPUs,1)
        c_feature, encoded_data, _, _, _, _ = feature_maker(batch_data, None, None, None, givenCenters, cpc_epochs, False, False)
        if not feature_maker.optimize:
            c_feature, encoded_data = c_feature.detach(), encoded_data.detach()

        if centerpushSettings:
            centers, pushDeg = centerpushSettings
            c_feature = utils.pushToClosestForBatch(c_feature, centers, deg=pushDeg)
            encoded_data = utils.pushToClosestForBatch(encoded_data, centers, deg=pushDeg)
        all_losses, all_acc = criterion(c_feature, encoded_data, label)

        totLoss = all_losses.sum()
        totLoss.backward()
        optimizer.step()

        logs["locLoss_train"] += np.asarray([all_losses.mean().item()])
        logs["locAcc_train"] += np.asarray([all_acc.mean().item()])

    logs = utils.update_logs(logs, step)
    logs["iter"] = step

    return logs


<<<<<<< HEAD
def val_step(feature_maker, centerModel, criterion, data_loader, label_key, cpc_epochs):
=======
def val_step(feature_maker, criterion, data_loader, label_key="speaker", centerpushSettings=None):
>>>>>>> 777513a9

    feature_maker.eval()
    criterion.eval()
    logs = {"locLoss_val": 0,  "locAcc_val": 0}

    cpcEpochNr, cpcAllEpochs = cpc_epochs

    for step, fulldata in enumerate(data_loader):

        with torch.no_grad():
            batch_data, label_data = fulldata
            label = label_data[label_key]
<<<<<<< HEAD
            givenCenters = centerModel.centersForStuff(cpcEpochNr) if centerModel is not None else None
            numGPUs = len(feature_maker.device_ids)
            if givenCenters is not None:
                givenCenters = givenCenters.repeat(numGPUs,1)
            c_feature, encoded_data, _, _, _, _ = feature_maker(batch_data, None, None, None, givenCenters, cpc_epochs, False, False)
=======
            c_feature, encoded_data, _ = feature_maker(batch_data, None)
            if centerpushSettings:
                centers, pushDeg = centerpushSettings
                c_feature = utils.pushToClosestForBatch(c_feature, centers, deg=pushDeg)
                encoded_data = utils.pushToClosestForBatch(encoded_data, centers, deg=pushDeg)
>>>>>>> 777513a9
            all_losses, all_acc = criterion(c_feature, encoded_data, label)

            logs["locLoss_val"] += np.asarray([all_losses.mean().item()])
            logs["locAcc_val"] += np.asarray([all_acc.mean().item()])

    logs = utils.update_logs(logs, step)

    return logs

# TODO centerModel update
def run(feature_maker,
        criterion,
        train_loader,
        val_loader,
        optimizer,
        logs,
        n_epochs,
        path_checkpoint,
<<<<<<< HEAD
        label_key,
        cpc_epochs=(100,100)):
=======
        label_key="speaker",
        centerpushSettings=None):
>>>>>>> 777513a9

    start_epoch = len(logs["epoch"])
    best_acc = -1

    start_time = time.time()

    for epoch in range(start_epoch, n_epochs):

        sys.stdout.flush()

        logs_train = train_step(feature_maker, criterion, train_loader,
<<<<<<< HEAD
                                optimizer, label_key, cpc_epochs)
        logs_val = val_step(feature_maker, criterion, val_loader, label_key, cpc_epochs)
=======
                                optimizer, label_key=label_key, centerpushSettings=centerpushSettings)
        logs_val = val_step(feature_maker, criterion, val_loader, label_key=label_key, centerpushSettings=centerpushSettings)

>>>>>>> 777513a9
        print('')
        print('_'*50)
        print(f'Ran {epoch + 1} epochs '
              f'in {time.time() - start_time:.2f} seconds')
        utils.show_logs("Training loss", logs_train)
        utils.show_logs("Validation loss", logs_val)
        print('_'*50)
        print('')

        if logs_val["locAcc_val"] > best_acc:
            best_state = deepcopy(fl.get_module(feature_maker).state_dict())
            best_acc = logs_val["locAcc_val"]

        logs["epoch"].append(epoch)
        for key, value in dict(logs_train, **logs_val).items():
            if key not in logs:
                logs[key] = [None for x in range(epoch)]
            if isinstance(value, np.ndarray):
                value = value.tolist()
            logs[key].append(value)

        if (epoch % logs["saveStep"] == 0 and epoch > 0) or epoch == n_epochs - 1:
            model_state_dict = fl.get_module(feature_maker).state_dict()
            criterion_state_dict = fl.get_module(criterion).state_dict()

            fl.save_checkpoint(model_state_dict, criterion_state_dict,
                               optimizer.state_dict(), best_state,
                               f"{path_checkpoint}_{epoch}.pt")
            utils.save_logs(logs, f"{path_checkpoint}_logs.json")


def save_linsep_best_checkpoint(cpc_model_state, classif_net_criterion_state, optimizer_state, 
                    path_checkpoint):

    state_dict = {"CPCmodel": cpc_model_state,
                  "classifNetCriterionCombined": classif_net_criterion_state,
                  "optimizer": optimizer_state}

    torch.save(state_dict, path_checkpoint)

def trainLinsepClassification(
        feature_maker,
        centerModel,
        criterion,  # combined with classification model before
        train_loader,
        val_loader,
        optimizer,
        path_logs,
        logs_save_step,
        path_best_checkpoint,
        n_epochs,
<<<<<<< HEAD
        cpc_epochs,
        label_key):
=======
        cpc_epoch,
        label_key="speaker",
        centerpushSettings=None):
>>>>>>> 777513a9

    wasOptimizeCPC = feature_maker.optimize if hasattr(feature_maker, 'optimize') else None
    feature_maker.eval()
    feature_maker.optimize = False

    current_cpc_epoch, all_cpc_epochs = cpc_epochs

    start_epoch = 0
    best_train_acc = -1
    best_acc = -1
    bect_epoch = -1
    logs = {"epoch": [], "iter": [], "saveStep": logs_save_step}

    start_time = time.time()

    for epoch in range(start_epoch, n_epochs):

<<<<<<< HEAD
        sys.stdout.flush()

        logs_train = train_step(feature_maker, centerModel, criterion, train_loader,
                                optimizer, label_key, cpc_epochs)
        logs_val = val_step(feature_maker, centerModel, criterion, val_loader, label_key, cpc_epochs)
=======
        logs_train = train_step(feature_maker, criterion, train_loader,
                                optimizer, label_key, centerpushSettings=centerpushSettings)
        logs_val = val_step(feature_maker, criterion, val_loader, label_key, centerpushSettings=centerpushSettings)
>>>>>>> 777513a9
        print('')
        print('_'*50)
        print(f'Ran {epoch + 1} {label_key} classification epochs '
              f'in {time.time() - start_time:.2f} seconds')
        utils.show_logs("Training loss", logs_train)
        utils.show_logs("Validation loss", logs_val)
        print('_'*50)
        print('')

        if logs_val["locAcc_val"] > best_acc:
            best_state_cpc = deepcopy(fl.get_module(feature_maker).state_dict())
            best_state_classif_crit = deepcopy(fl.get_module(criterion).state_dict())
            optimizer_state_best_ep = optimizer.state_dict()
            best_epoch = epoch
            best_acc = logs_val["locAcc_val"]

        if logs_train["locAcc_train"] > best_train_acc:
            best_train_acc = logs_train["locAcc_train"]

        logs["epoch"].append(epoch)
        for key, value in dict(logs_train, **logs_val).items():
            if key not in logs:
                logs[key] = [None for x in range(epoch)]
            if isinstance(value, np.ndarray):
                value = value.tolist()
            logs[key].append(value)

        if (epoch % logs["saveStep"] == 0 and epoch > 0) or epoch == n_epochs - 1:
            model_state_dict = fl.get_module(feature_maker).state_dict()
            criterion_state_dict = fl.get_module(criterion).state_dict()

            # fl.save_checkpoint(model_state_dict, criterion_state_dict,
            #                    optimizer.state_dict(), best_state,
            #                    f"{path_checkpoint}_{epoch}.pt")
            utils.save_logs(logs, f"{path_logs}_logs.json")

    if path_best_checkpoint:
        save_linsep_best_checkpoint(best_state_cpc, best_state_classif_crit,
                        optimizer_state_best_ep,  # TODO check if should save that epoch or last in optimizer
                        os.path.join(path_best_checkpoint, f"{label_key}_classif_best-epoch{best_epoch}-cpc_epoch{current_cpc_epoch}.pt"))
    feature_maker.optimize = wasOptimizeCPC
    return {'num_epoch_trained': n_epochs,
            'best_val_acc': best_acc,
            'best_train_acc': best_train_acc
            }


def parse_args(argv):
    parser = argparse.ArgumentParser(description='Linear separability trainer'
                                     ' (default test in speaker separability)')
    parser.add_argument('pathDB', type=str,
                        help="Path to the directory containing the audio data.")
    parser.add_argument('pathTrain', type=str,
                        help="Path to the list of the training sequences.")
    parser.add_argument('pathVal', type=str,
                        help="Path to the list of the test sequences.")
    parser.add_argument('load', type=str, nargs='*',
                        help="Path to the checkpoint to evaluate.")
    parser.add_argument('--pathPhone', type=str, default=None,
                        help="Path to the phone labels. If given, will"
                        " compute the phone separability.")
    parser.add_argument('--CTC', action='store_true',
                        help="Use the CTC loss (for phone separability only)")
    parser.add_argument('--pathCheckpoint', type=str, default='out',
                        help="Path of the output directory where the "
                        " checkpoints should be dumped.")
    parser.add_argument('--nGPU', type=int, default=-1,
                        help='Bumber of GPU. Default=-1, use all available '
                        'GPUs')
    parser.add_argument('--batchSizeGPU', type=int, default=8,
                        help='Batch size per GPU.')
    parser.add_argument('--n_epoch', type=int, default=10)
    parser.add_argument('--debug', action='store_true',
                        help='If activated, will load only a small number '
                        'of audio data.')
    parser.add_argument('--unfrozen', action='store_true',
                        help="If activated, update the feature network as well"
                        " as the linear classifier")
    parser.add_argument('--no_pretraining', action='store_true',
                        help="If activated, work from an untrained model.")
    parser.add_argument('--file_extension', type=str, default=".flac",
                        help="Extension of the audio files in pathDB.")
    parser.add_argument('--save_step', type=int, default=-1,
                        help="Frequency at which a checkpoint should be saved,"
                        " et to -1 (default) to save only the best checkpoint.")
    parser.add_argument('--get_encoded', action='store_true',
                        help="If activated, will work with the output of the "
                        " convolutional encoder (see CPC's architecture).")
    parser.add_argument('--lr', type=float, default=2e-4,
                        help='Learning rate.')
    parser.add_argument('--beta1', type=float, default=0.9,
                        help='Value of beta1 for the Adam optimizer.')
    parser.add_argument('--beta2', type=float, default=0.999,
                        help='Value of beta2 for the Adam optimizer.')
    parser.add_argument('--epsilon', type=float, default=2e-8,
                        help='Value of epsilon for the Adam optimizer.')
    parser.add_argument('--ignore_cache', action='store_true',
                        help="Activate if the sequences in pathDB have"
                        " changed.")
    parser.add_argument('--size_window', type=int, default=20480,
                        help="Number of frames to consider in each batch.")
    parser.add_argument('--n_process_loader', type=int, default=8,
                          help='Number of processes to call to load the '
                          'dataset')
    parser.add_argument('--max_size_loaded', type=int, default=4000000000,
                          help='Maximal amount of data (in byte) a dataset '
                          'can hold in memory at any given time')
    parser.add_argument("--model", type=str, default="cpc",
                          help="Pre-trained model architecture ('cpc' [default] or 'wav2vec2').")
    parser.add_argument("--path_fairseq", type=str, default="/pio/scratch/1/i273233/fairseq",
                          help="Path to the root of fairseq repo.")
    parser.add_argument("--mode", type=str, default="phonemes",
                          help="Mode for example phonemes, speakers, speakers_factorized, phonemes_nullspace")
    parser.add_argument("--path_speakers_factorized", type=str, default="/pio/scratch/1/i273233/linear_separability/cpc/cpc_official_speakers_factorized/checkpoint_9.pt",
                          help="Path to the checkpoint from speakers factorized")
    parser.add_argument('--dim_inter', type=int, default=128, help="Dimension between factorized matrices (dim_features x dim_inter) x (dim_inter x len(speakers)) ")
    parser.add_argument('--gru_level', type=int, default=-1,
                        help='Hidden level of the LSTM autoregressive model to be taken'
                        '(default: -1, last layer).')

    parser.add_argument('--centerpushFile', type=str, default=None, help="path to checkpoint containing cluster centers")
    parser.add_argument('--centerpushDeg', type=float, default=None, help="part of (euclidean) distance to push to the center")

    args = parser.parse_args(argv)
    if args.nGPU < 0:
        args.nGPU = torch.cuda.device_count()
    if args.save_step <= 0:
        args.save_step = args.n_epoch

    args.load = [str(Path(x).resolve()) for x in args.load]
    args.pathCheckpoint = str(Path(args.pathCheckpoint).resolve())

    return args


def main(argv):

    args = parse_args(argv)
    logs = {"epoch": [], "iter": [], "saveStep": args.save_step}
    load_criterion = False

    seqNames, speakers = findAllSeqs(args.pathDB,
                                     extension=args.file_extension,
                                     loadCache=not args.ignore_cache)

    if args.model == "cpc":
        def loadCPCFeatureMaker(pathCheckpoint, gru_level=-1, get_encoded=False, keep_hidden=True):
            """
            Load CPC Feature Maker from CPC checkpoint file.
            """
            # Set LSTM level
            if gru_level is not None and gru_level > 0:
                updateConfig = argparse.Namespace(nLevelsGRU=gru_level)
            else:
                updateConfig = None

            # Load CPC model
            model, nHiddenGar, nHiddenEncoder = fl.loadModel(pathCheckpoint, updateConfig=updateConfig)
            
            # Keep hidden units at LSTM layers on sequential batches
            model.gAR.keepHidden = keep_hidden

            # Build CPC Feature Maker from CPC model
            #featureMaker = fl.FeatureModule(model, get_encoded=get_encoded)

            #return featureMaker
            return model, nHiddenGar, nHiddenEncoder

        if args.gru_level is not None and args.gru_level > 0:
            model, hidden_gar, hidden_encoder = loadCPCFeatureMaker(args.load, gru_level=args.gru_level)
        else:
            model, hidden_gar, hidden_encoder = fl.loadModel(args.load,
                                                     loadStateDict=not args.no_pretraining)

        dim_features = hidden_encoder if args.get_encoded else hidden_gar
    else:
        sys.path.append(os.path.abspath(args.path_fairseq))
        from fairseq import checkpoint_utils

        def loadCheckpoint(path_checkpoint, path_data):
            """
            Load lstm_lm model from checkpoint.
            """
            # Set up the args Namespace
            model_args = argparse.Namespace(
                task="language_modeling",
                output_dictionary_size=-1,
                data=path_data,
                path=path_checkpoint
                )
            
            # Load model
            models, _model_args = checkpoint_utils.load_model_ensemble([model_args.path])
            model = models[0]
            return model

        model = loadCheckpoint(args.load[0], args.pathDB)
        dim_features = 768

    dim_inter = args.dim_inter
    # Now the criterion

    if args.mode == "phonemes_nullspace" or args.mode == "speakers_nullspace":
        speakers_factorized = cr.SpeakerDoubleCriterion(dim_features, dim_inter, len(speakers))
        speakers_factorized.load_state_dict(torch.load(args.path_speakers_factorized)["cpcCriterion"])
        for param in speakers_factorized.parameters():
            param.requires_grad = False

        def my_nullspace(At, rcond=None):
            ut, st, vht = torch.Tensor.svd(At, some=False,compute_uv=True)
            vht=vht.T        
            Mt, Nt = ut.shape[0], vht.shape[1] 
            if rcond is None:
                rcondt = torch.finfo(st.dtype).eps * max(Mt, Nt)
            tolt = torch.max(st) * rcondt
            numt= torch.sum(st > tolt, dtype=int)
            nullspace = vht[numt:,:].T.cpu().conj()
            # nullspace.backward(torch.ones_like(nullspace),retain_graph=True)
            return nullspace

        dim_features = dim_features - dim_inter
        nullspace = my_nullspace(speakers_factorized.linearSpeakerClassifier[0].weight)
        model = CPCModelNullspace(model, nullspace)

    phone_labels = None
    if args.pathPhone is not None:

        phone_labels, n_phones = parseSeqLabels(args.pathPhone)
        label_key = 'phone'

        if not args.CTC:
            print(f"Running phone separability with aligned phones")
            criterion = cr.PhoneCriterion(dim_features,
                                          n_phones, args.get_encoded)
        else:
            print(f"Running phone separability with CTC loss")
            criterion = cr.CTCPhoneCriterion(dim_features,
                                             n_phones, args.get_encoded)
    else:
        label_key = 'speaker'
        print(f"Running speaker separability")
        if args.mode == "speakers_factorized":
            criterion = cr.SpeakerDoubleCriterion(dim_features, dim_inter, len(speakers))
        else:
            criterion = cr.SpeakerCriterion(dim_features, len(speakers))
    criterion.cuda()
    criterion = torch.nn.DataParallel(criterion, device_ids=range(args.nGPU))

    model.cuda()
    model = torch.nn.DataParallel(model, device_ids=range(args.nGPU))

    # Dataset
    seq_train = filterSeqs(args.pathTrain, seqNames)
    seq_val = filterSeqs(args.pathVal, seqNames)

    if args.debug:
        seq_train = seq_train[:1000]
        seq_val = seq_val[:100]

    db_train = AudioBatchData(args.pathDB, args.size_window, seq_train,
<<<<<<< HEAD
                              (phone_labels, n_phones), len(speakers))
    db_val = AudioBatchData(args.pathDB, args.size_window, seq_val,
                            (phone_labels, n_phones), len(speakers))
=======
                              phone_labels, len(speakers), nProcessLoader=args.n_process_loader,
                                  MAX_SIZE_LOADED=args.max_size_loaded)
    db_val = AudioBatchData(args.pathDB, args.size_window, seq_val,
                            phone_labels, len(speakers), nProcessLoader=args.n_process_loader)
>>>>>>> 777513a9

    batch_size = args.batchSizeGPU * args.nGPU

    train_loader = db_train.getDataLoader(batch_size, "uniform", True,
                                          numWorkers=0)

    val_loader = db_val.getDataLoader(batch_size, 'sequential', False,
                                      numWorkers=0)

    # Optimizer
    g_params = list(criterion.parameters())
    model.optimize = False
    model.eval()
    if args.unfrozen:
        print("Working in full fine-tune mode")
        g_params += list(model.parameters())
        model.optimize = True
    else:
        print("Working with frozen features")
        for g in model.parameters():
            g.requires_grad = False

    optimizer = torch.optim.Adam(g_params, lr=args.lr,
                                 betas=(args.beta1, args.beta2),
                                 eps=args.epsilon)

    # Checkpoint directory
    args.pathCheckpoint = Path(args.pathCheckpoint)
    args.pathCheckpoint.mkdir(exist_ok=True)
    args.pathCheckpoint = str(args.pathCheckpoint / "checkpoint")

    with open(f"{args.pathCheckpoint}_args.json", 'w') as file:
        json.dump(vars(args), file, indent=2)

    if args.centerpushFile:
        clustersFileExt = args.centerpushFile.split('.')[-1]
        assert clustersFileExt in ('pt', 'npy', 'txt')
        if clustersFileExt == 'npy':
            centers = np.load(args.centerpushFile)
        elif clustersFileExt == 'txt':
            centers = np.genfromtxt(args.centerpushFile)
        elif clustersFileExt == 'pt':  # assuming it's a checkpoint
            centers = torch.load(args.centerpushFile, map_location=torch.device('cpu'))['state_dict']['Ck']
            centers = torch.reshape(centers, centers.shape[1:]).numpy()
        centers = torch.tensor(centers).cuda()
        centerpushSettings = (centers, args.centerpushDeg)
    else:
        centerpushSettings = None

    run(model, criterion, train_loader, val_loader, optimizer, logs,
        args.n_epoch, args.pathCheckpoint, label_key=label_key, centerpushSettings=centerpushSettings)



if __name__ == "__main__":
    #import ptvsd
    #ptvsd.enable_attach(('0.0.0.0', 7310))
    #print("Attach debugger now")
    #ptvsd.wait_for_attach()
    
    torch.multiprocessing.set_start_method('spawn')
    args = sys.argv[1:]
    main(args)<|MERGE_RESOLUTION|>--- conflicted
+++ resolved
@@ -19,12 +19,8 @@
 from cpc.model import CPCModelNullspace
 
 
-<<<<<<< HEAD
 def train_step(feature_maker, centerModel, criterion, data_loader, optimizer, label_key, cpc_epochs):
-=======
->>>>>>> 777513a9
-
-def train_step(feature_maker, criterion, data_loader, optimizer, label_key="speaker", centerpushSettings=None):
+
     if feature_maker.optimize:
         feature_maker.train()
     criterion.train()
@@ -46,10 +42,6 @@
         if not feature_maker.optimize:
             c_feature, encoded_data = c_feature.detach(), encoded_data.detach()
 
-        if centerpushSettings:
-            centers, pushDeg = centerpushSettings
-            c_feature = utils.pushToClosestForBatch(c_feature, centers, deg=pushDeg)
-            encoded_data = utils.pushToClosestForBatch(encoded_data, centers, deg=pushDeg)
         all_losses, all_acc = criterion(c_feature, encoded_data, label)
 
         totLoss = all_losses.sum()
@@ -65,11 +57,7 @@
     return logs
 
 
-<<<<<<< HEAD
 def val_step(feature_maker, centerModel, criterion, data_loader, label_key, cpc_epochs):
-=======
-def val_step(feature_maker, criterion, data_loader, label_key="speaker", centerpushSettings=None):
->>>>>>> 777513a9
 
     feature_maker.eval()
     criterion.eval()
@@ -82,19 +70,11 @@
         with torch.no_grad():
             batch_data, label_data = fulldata
             label = label_data[label_key]
-<<<<<<< HEAD
             givenCenters = centerModel.centersForStuff(cpcEpochNr) if centerModel is not None else None
             numGPUs = len(feature_maker.device_ids)
             if givenCenters is not None:
                 givenCenters = givenCenters.repeat(numGPUs,1)
             c_feature, encoded_data, _, _, _, _ = feature_maker(batch_data, None, None, None, givenCenters, cpc_epochs, False, False)
-=======
-            c_feature, encoded_data, _ = feature_maker(batch_data, None)
-            if centerpushSettings:
-                centers, pushDeg = centerpushSettings
-                c_feature = utils.pushToClosestForBatch(c_feature, centers, deg=pushDeg)
-                encoded_data = utils.pushToClosestForBatch(encoded_data, centers, deg=pushDeg)
->>>>>>> 777513a9
             all_losses, all_acc = criterion(c_feature, encoded_data, label)
 
             logs["locLoss_val"] += np.asarray([all_losses.mean().item()])
@@ -113,13 +93,9 @@
         logs,
         n_epochs,
         path_checkpoint,
-<<<<<<< HEAD
         label_key,
         cpc_epochs=(100,100)):
-=======
-        label_key="speaker",
-        centerpushSettings=None):
->>>>>>> 777513a9
+
 
     start_epoch = len(logs["epoch"])
     best_acc = -1
@@ -131,14 +107,9 @@
         sys.stdout.flush()
 
         logs_train = train_step(feature_maker, criterion, train_loader,
-<<<<<<< HEAD
                                 optimizer, label_key, cpc_epochs)
         logs_val = val_step(feature_maker, criterion, val_loader, label_key, cpc_epochs)
-=======
-                                optimizer, label_key=label_key, centerpushSettings=centerpushSettings)
-        logs_val = val_step(feature_maker, criterion, val_loader, label_key=label_key, centerpushSettings=centerpushSettings)
-
->>>>>>> 777513a9
+
         print('')
         print('_'*50)
         print(f'Ran {epoch + 1} epochs '
@@ -190,14 +161,8 @@
         logs_save_step,
         path_best_checkpoint,
         n_epochs,
-<<<<<<< HEAD
         cpc_epochs,
         label_key):
-=======
-        cpc_epoch,
-        label_key="speaker",
-        centerpushSettings=None):
->>>>>>> 777513a9
 
     wasOptimizeCPC = feature_maker.optimize if hasattr(feature_maker, 'optimize') else None
     feature_maker.eval()
@@ -215,17 +180,12 @@
 
     for epoch in range(start_epoch, n_epochs):
 
-<<<<<<< HEAD
         sys.stdout.flush()
 
         logs_train = train_step(feature_maker, centerModel, criterion, train_loader,
                                 optimizer, label_key, cpc_epochs)
         logs_val = val_step(feature_maker, centerModel, criterion, val_loader, label_key, cpc_epochs)
-=======
-        logs_train = train_step(feature_maker, criterion, train_loader,
-                                optimizer, label_key, centerpushSettings=centerpushSettings)
-        logs_val = val_step(feature_maker, criterion, val_loader, label_key, centerpushSettings=centerpushSettings)
->>>>>>> 777513a9
+
         print('')
         print('_'*50)
         print(f'Ran {epoch + 1} {label_key} classification epochs '
@@ -486,16 +446,12 @@
         seq_val = seq_val[:100]
 
     db_train = AudioBatchData(args.pathDB, args.size_window, seq_train,
-<<<<<<< HEAD
-                              (phone_labels, n_phones), len(speakers))
-    db_val = AudioBatchData(args.pathDB, args.size_window, seq_val,
-                            (phone_labels, n_phones), len(speakers))
-=======
-                              phone_labels, len(speakers), nProcessLoader=args.n_process_loader,
+                              (phone_labels, n_phones), len(speakers), nProcessLoader=args.n_process_loader,
                                   MAX_SIZE_LOADED=args.max_size_loaded)
     db_val = AudioBatchData(args.pathDB, args.size_window, seq_val,
-                            phone_labels, len(speakers), nProcessLoader=args.n_process_loader)
->>>>>>> 777513a9
+                            (phone_labels, n_phones), len(speakers), nProcessLoader=args.n_process_loader,
+                            MAX_SIZE_LOADED=args.max_size_loaded)
+
 
     batch_size = args.batchSizeGPU * args.nGPU
 
