--- conflicted
+++ resolved
@@ -383,12 +383,8 @@
 
     phone_labels = None
     if args.pathPhone is not None:
-<<<<<<< HEAD
-        phone_labels, n_phones = parseSeqLabels(args.pathPhone)      
-=======
         phone_labels, n_phones = parseSeqLabels(args.pathPhone)
         label_key = 'phone'
->>>>>>> 20279650
         if not args.CTC:
             print(f"Running phone separability with aligned phones")
             criterion = cr.PhoneCriterion(dim_features,
