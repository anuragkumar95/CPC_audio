# Copyright (c) Facebook, Inc. and its affiliates.
#
# This source code is licensed under the MIT license found in the
# LICENSE file in the root directory of this source tree.
import argparse
import sys
import torch
import json
import time
import numpy as np
from pathlib import Path
from copy import deepcopy
import os

import cpc.criterion as cr
import cpc.feature_loader as fl
import cpc.utils.misc as utils
from cpc.dataset import AudioBatchData, findAllSeqs, filterSeqs, parseSeqLabels
from cpc.model import CPCModelNullspace


<<<<<<< HEAD

def train_step(feature_maker, criterion, data_loader, optimizer, label_key, centerPushSettings):
=======
>>>>>>> 5d51e17f

def train_step(feature_maker, criterion, data_loader, optimizer, label_key, centerPushSettings):
    if feature_maker.optimize:
        feature_maker.train()
    criterion.train()

    logs = {"locLoss_train": 0,  "locAcc_train": 0}

    for step, fulldata in enumerate(data_loader):

        optimizer.zero_grad()
        batch_data, label_data = fulldata
        label = label_data[label_key]
        c_feature, encoded_data, _ = feature_maker(batch_data, None)
        if not feature_maker.optimize:
            c_feature, encoded_data = c_feature.detach(), encoded_data.detach()

        if centerPushSettings:
            centers, pushDeg = centerPushSettings
            c_feature = utils.pushToClosestForBatch(c_feature, centers, deg=pushDeg)
            encoded_data = utils.pushToClosestForBatch(encoded_data, centers, deg=pushDeg)
        all_losses, all_acc = criterion(c_feature, encoded_data, label)

        totLoss = all_losses.sum()
        totLoss.backward()
        optimizer.step()

        logs["locLoss_train"] += np.asarray([all_losses.mean().item()])
        logs["locAcc_train"] += np.asarray([all_acc.mean().item()])

    logs = utils.update_logs(logs, step)
    logs["iter"] = step

    return logs


def val_step(feature_maker, criterion, data_loader, label_key, centerPushSettings):
<<<<<<< HEAD

=======
>>>>>>> 5d51e17f
    feature_maker.eval()
    criterion.eval()
    logs = {"locLoss_val": 0,  "locAcc_val": 0}

    for step, fulldata in enumerate(data_loader):

        with torch.no_grad():
            batch_data, label_data = fulldata
            label = label_data[label_key]
            c_feature, encoded_data, _ = feature_maker(batch_data, None)
            if centerPushSettings:
                centers, pushDeg = centerPushSettings
                c_feature = utils.pushToClosestForBatch(c_feature, centers, deg=pushDeg)
                encoded_data = utils.pushToClosestForBatch(encoded_data, centers, deg=pushDeg)
            all_losses, all_acc = criterion(c_feature, encoded_data, label)

            logs["locLoss_val"] += np.asarray([all_losses.mean().item()])
            logs["locAcc_val"] += np.asarray([all_acc.mean().item()])

    logs = utils.update_logs(logs, step)

    return logs


def run(feature_maker,
        criterion,
        train_loader,
        val_loader,
        optimizer,
        logs,
        n_epochs,
        path_checkpoint,
        label_key,
        centerPushSettings):

    start_epoch = len(logs["epoch"])
    best_acc = -1

    start_time = time.time()

    for epoch in range(start_epoch, n_epochs):

        logs_train = train_step(feature_maker, criterion, train_loader,
<<<<<<< HEAD
                                optimizer, label_key, centerPushSettings)
        logs_val = val_step(feature_maker, criterion, val_loader, label_key, centerPushSettings)

=======
                                optimizer, label_key=label_key, centerPushSettings=centerPushSettings)
        logs_val = val_step(feature_maker, criterion, val_loader, label_key=label_key, centerPushSettings=centerPushSettings)
>>>>>>> 5d51e17f
        print('')
        print('_'*50)
        print(f'Ran {epoch + 1} epochs '
              f'in {time.time() - start_time:.2f} seconds')
        utils.show_logs("Training loss", logs_train)
        utils.show_logs("Validation loss", logs_val)
        print('_'*50)
        print('')

        if logs_val["locAcc_val"] > best_acc:
            best_state = deepcopy(fl.get_module(feature_maker).state_dict())
            best_acc = logs_val["locAcc_val"]

        logs["epoch"].append(epoch)
        for key, value in dict(logs_train, **logs_val).items():
            if key not in logs:
                logs[key] = [None for x in range(epoch)]
            if isinstance(value, np.ndarray):
                value = value.tolist()
            logs[key].append(value)

        if (epoch % logs["saveStep"] == 0 and epoch > 0) or epoch == n_epochs - 1:
            model_state_dict = fl.get_module(feature_maker).state_dict()
            criterion_state_dict = fl.get_module(criterion).state_dict()

            fl.save_checkpoint(model_state_dict, criterion_state_dict,
                               optimizer.state_dict(), best_state,
                               f"{path_checkpoint}_{epoch}.pt")
            utils.save_logs(logs, f"{path_checkpoint}_logs.json")


def save_linsep_best_checkpoint(cpc_model_state, classif_net_criterion_state, optimizer_state, 
                    path_checkpoint):

    state_dict = {"CPCmodel": cpc_model_state,
                  "classifNetCriterionCombined": classif_net_criterion_state,
                  "optimizer": optimizer_state}

    torch.save(state_dict, path_checkpoint)

def trainLinsepClassification(
        feature_maker,
        criterion,  # combined with classification model before
        train_loader,
        val_loader,
        optimizer,
        path_logs,
        logs_save_step,
        path_best_checkpoint,
        n_epochs,
        cpc_epoch,
<<<<<<< HEAD
        label_key,
        centerpushSettings=None):
=======
        label_key):
>>>>>>> 5d51e17f

    wasOptimizeCPC = feature_maker.optimize if hasattr(feature_maker, 'optimize') else None
    feature_maker.eval()
    feature_maker.optimize = False

    start_epoch = 0
    best_train_acc = -1
    best_acc = -1
    bect_epoch = -1
    logs = {"epoch": [], "iter": [], "saveStep": logs_save_step}

    start_time = time.time()

    for epoch in range(start_epoch, n_epochs):

        logs_train = train_step(feature_maker, criterion, train_loader,
<<<<<<< HEAD
                                optimizer, label_key, centerpushSettings=centerpushSettings)
        logs_val = val_step(feature_maker, criterion, val_loader, label_key, centerpushSettings=centerpushSettings)
=======
                                optimizer, label_key)
        logs_val = val_step(feature_maker, criterion, val_loader, label_key)
>>>>>>> 5d51e17f
        print('')
        print('_'*50)
        print(f'Ran {epoch + 1} {label_key} classification epochs '
              f'in {time.time() - start_time:.2f} seconds')
        utils.show_logs("Training loss", logs_train)
        utils.show_logs("Validation loss", logs_val)
        print('_'*50)
        print('')

        if logs_val["locAcc_val"] > best_acc:
            best_state_cpc = deepcopy(fl.get_module(feature_maker).state_dict())
            best_state_classif_crit = deepcopy(fl.get_module(criterion).state_dict())
            optimizer_state_best_ep = optimizer.state_dict()
            best_epoch = epoch
            best_acc = logs_val["locAcc_val"]

        if logs_train["locAcc_train"] > best_train_acc:
            best_train_acc = logs_train["locAcc_train"]

        logs["epoch"].append(epoch)
        for key, value in dict(logs_train, **logs_val).items():
            if key not in logs:
                logs[key] = [None for x in range(epoch)]
            if isinstance(value, np.ndarray):
                value = value.tolist()
            logs[key].append(value)

        if (epoch % logs["saveStep"] == 0 and epoch > 0) or epoch == n_epochs - 1:
            model_state_dict = fl.get_module(feature_maker).state_dict()
            criterion_state_dict = fl.get_module(criterion).state_dict()

            # fl.save_checkpoint(model_state_dict, criterion_state_dict,
            #                    optimizer.state_dict(), best_state,
            #                    f"{path_checkpoint}_{epoch}.pt")
            utils.save_logs(logs, f"{path_logs}_logs.json")

    if path_best_checkpoint:
        save_linsep_best_checkpoint(best_state_cpc, best_state_classif_crit,
                        optimizer_state_best_ep,  # TODO check if should save that epoch or last in optimizer
                        os.path.join(path_best_checkpoint, f"{label_key}_classif_best-epoch{best_epoch}-cpc_epoch{cpc_epoch}.pt"))
    feature_maker.optimize = wasOptimizeCPC
    return {'num_epoch_trained': n_epochs,
            'best_val_acc': best_acc,
            'best_train_acc': best_train_acc
            }


def parse_args(argv):
    parser = argparse.ArgumentParser(description='Linear separability trainer'
                                     ' (default test in speaker separability)')
    parser.add_argument('pathDB', type=str,
                        help="Path to the directory containing the audio data.")
    parser.add_argument('pathTrain', type=str,
                        help="Path to the list of the training sequences.")
    parser.add_argument('pathVal', type=str,
                        help="Path to the list of the test sequences.")
    parser.add_argument('load', type=str, nargs='*',
                        help="Path to the checkpoint to evaluate.")
    parser.add_argument('--pathPhone', type=str, default=None,
                        help="Path to the phone labels. If given, will"
                        " compute the phone separability.")
    parser.add_argument('--CTC', action='store_true',
                        help="Use the CTC loss (for phone separability only)")
    parser.add_argument('--pathCheckpoint', type=str, default='out',
                        help="Path of the output directory where the "
                        " checkpoints should be dumped.")
    parser.add_argument('--nGPU', type=int, default=-1,
                        help='Bumber of GPU. Default=-1, use all available '
                        'GPUs')
    parser.add_argument('--batchSizeGPU', type=int, default=8,
                        help='Batch size per GPU.')
    parser.add_argument('--n_epoch', type=int, default=10)
    parser.add_argument('--debug', action='store_true',
                        help='If activated, will load only a small number '
                        'of audio data.')
    parser.add_argument('--unfrozen', action='store_true',
                        help="If activated, update the feature network as well"
                        " as the linear classifier")
    parser.add_argument('--no_pretraining', action='store_true',
                        help="If activated, work from an untrained model.")
    parser.add_argument('--file_extension', type=str, default=".flac",
                        help="Extension of the audio files in pathDB.")
    parser.add_argument('--save_step', type=int, default=-1,
                        help="Frequency at which a checkpoint should be saved,"
                        " et to -1 (default) to save only the best checkpoint.")
    parser.add_argument('--get_encoded', action='store_true',
                        help="If activated, will work with the output of the "
                        " convolutional encoder (see CPC's architecture).")
    parser.add_argument('--lr', type=float, default=2e-4,
                        help='Learning rate.')
    parser.add_argument('--beta1', type=float, default=0.9,
                        help='Value of beta1 for the Adam optimizer.')
    parser.add_argument('--beta2', type=float, default=0.999,
                        help='Value of beta2 for the Adam optimizer.')
    parser.add_argument('--epsilon', type=float, default=2e-8,
                        help='Value of epsilon for the Adam optimizer.')
    parser.add_argument('--ignore_cache', action='store_true',
                        help="Activate if the sequences in pathDB have"
                        " changed.")
    parser.add_argument('--size_window', type=int, default=20480,
                        help="Number of frames to consider in each batch.")
    parser.add_argument('--n_process_loader', type=int, default=8,
                          help='Number of processes to call to load the '
                          'dataset')
    parser.add_argument('--max_size_loaded', type=int, default=4000000000,
                          help='Maximal amount of data (in byte) a dataset '
                          'can hold in memory at any given time')
    parser.add_argument("--model", type=str, default="cpc",
                          help="Pre-trained model architecture ('cpc' [default] or 'wav2vec2').")
    parser.add_argument("--path_fairseq", type=str, default="/pio/scratch/1/i273233/fairseq",
                          help="Path to the root of fairseq repo.")
    parser.add_argument("--mode", type=str, default="phonemes",
                          help="Mode for example phonemes, speakers, speakers_factorized, phonemes_nullspace")
    parser.add_argument("--path_speakers_factorized", type=str, default="/pio/scratch/1/i273233/linear_separability/cpc/cpc_official_speakers_factorized/checkpoint_9.pt",
                          help="Path to the checkpoint from speakers factorized")
    parser.add_argument('--dim_inter', type=int, default=128, help="Dimension between factorized matrices (dim_features x dim_inter) x (dim_inter x len(speakers)) ")
    parser.add_argument('--gru_level', type=int, default=-1,
                        help='Hidden level of the LSTM autoregressive model to be taken'
                        '(default: -1, last layer).')

    parser.add_argument('--centerpushFile', type=str, default=None, help="path to checkpoint containing cluster centers")
    parser.add_argument('--centerpushDeg', type=float, default=None, help="part of (euclidean) distance to push to the center")

    args = parser.parse_args(argv)
    if args.nGPU < 0:
        args.nGPU = torch.cuda.device_count()
    if args.save_step <= 0:
        args.save_step = args.n_epoch

    args.load = [str(Path(x).resolve()) for x in args.load]
    args.pathCheckpoint = str(Path(args.pathCheckpoint).resolve())

    return args


def main(argv):

    args = parse_args(argv)
    logs = {"epoch": [], "iter": [], "saveStep": args.save_step}
    load_criterion = False

    seqNames, speakers = findAllSeqs(args.pathDB,
                                     extension=args.file_extension,
                                     loadCache=not args.ignore_cache)

    if args.model == "cpc":
        def loadCPCFeatureMaker(pathCheckpoint, gru_level=-1, get_encoded=False, keep_hidden=True):
            """
            Load CPC Feature Maker from CPC checkpoint file.
            """
            # Set LSTM level
            if gru_level is not None and gru_level > 0:
                updateConfig = argparse.Namespace(nLevelsGRU=gru_level)
            else:
                updateConfig = None

            # Load CPC model
            model, nHiddenGar, nHiddenEncoder = fl.loadModel(pathCheckpoint, updateConfig=updateConfig)
            
            # Keep hidden units at LSTM layers on sequential batches
            model.gAR.keepHidden = keep_hidden

            # Build CPC Feature Maker from CPC model
            #featureMaker = fl.FeatureModule(model, get_encoded=get_encoded)

            #return featureMaker
            return model, nHiddenGar, nHiddenEncoder

        if args.gru_level is not None and args.gru_level > 0:
            model, hidden_gar, hidden_encoder = loadCPCFeatureMaker(args.load, gru_level=args.gru_level)
        else:
            model, hidden_gar, hidden_encoder = fl.loadModel(args.load,
                                                     loadStateDict=not args.no_pretraining)

        dim_features = hidden_encoder if args.get_encoded else hidden_gar
    else:
        sys.path.append(os.path.abspath(args.path_fairseq))
        from fairseq import checkpoint_utils

        def loadCheckpoint(path_checkpoint, path_data):
            """
            Load lstm_lm model from checkpoint.
            """
            # Set up the args Namespace
            model_args = argparse.Namespace(
                task="language_modeling",
                output_dictionary_size=-1,
                data=path_data,
                path=path_checkpoint
                )
            
            # Load model
            models, _model_args = checkpoint_utils.load_model_ensemble([model_args.path])
            model = models[0]
            return model

        model = loadCheckpoint(args.load[0], args.pathDB)
        dim_features = 768

    dim_inter = args.dim_inter
    # Now the criterion

    if args.mode == "phonemes_nullspace" or args.mode == "speakers_nullspace":
        speakers_factorized = cr.SpeakerDoubleCriterion(dim_features, dim_inter, len(speakers))
        speakers_factorized.load_state_dict(torch.load(args.path_speakers_factorized)["cpcCriterion"])
        for param in speakers_factorized.parameters():
            param.requires_grad = False

        def my_nullspace(At, rcond=None):
            ut, st, vht = torch.Tensor.svd(At, some=False,compute_uv=True)
            vht=vht.T        
            Mt, Nt = ut.shape[0], vht.shape[1] 
            if rcond is None:
                rcondt = torch.finfo(st.dtype).eps * max(Mt, Nt)
            tolt = torch.max(st) * rcondt
            numt= torch.sum(st > tolt, dtype=int)
            nullspace = vht[numt:,:].T.cpu().conj()
            # nullspace.backward(torch.ones_like(nullspace),retain_graph=True)
            return nullspace

        dim_features = dim_features - dim_inter
        nullspace = my_nullspace(speakers_factorized.linearSpeakerClassifier[0].weight)
        model = CPCModelNullspace(model, nullspace)

    phone_labels = None
    if args.pathPhone is not None:

        phone_labels, n_phones = parseSeqLabels(args.pathPhone)
        label_key = 'phone'
<<<<<<< HEAD

=======
>>>>>>> 5d51e17f
        if not args.CTC:
            print(f"Running phone separability with aligned phones")
            criterion = cr.PhoneCriterion(dim_features,
                                          n_phones, args.get_encoded)
        else:
            print(f"Running phone separability with CTC loss")
            criterion = cr.CTCPhoneCriterion(dim_features,
                                             n_phones, args.get_encoded)
    else:
        label_key = 'speaker'
        print(f"Running speaker separability")
        if args.mode == "speakers_factorized":
            criterion = cr.SpeakerDoubleCriterion(dim_features, dim_inter, len(speakers))
        else:
            criterion = cr.SpeakerCriterion(dim_features, len(speakers))
    criterion.cuda()
    criterion = torch.nn.DataParallel(criterion, device_ids=range(args.nGPU))

    model.cuda()
    model = torch.nn.DataParallel(model, device_ids=range(args.nGPU))

    # Dataset
    seq_train = filterSeqs(args.pathTrain, seqNames)
    seq_val = filterSeqs(args.pathVal, seqNames)

    if args.debug:
        seq_train = seq_train[:1000]
        seq_val = seq_val[:100]

    db_train = AudioBatchData(args.pathDB, args.size_window, seq_train,
                              phone_labels, len(speakers), nProcessLoader=args.n_process_loader,
                                  MAX_SIZE_LOADED=args.max_size_loaded)
    db_val = AudioBatchData(args.pathDB, args.size_window, seq_val,
                            phone_labels, len(speakers), nProcessLoader=args.n_process_loader)

    batch_size = args.batchSizeGPU * args.nGPU

    train_loader = db_train.getDataLoader(batch_size, "uniform", True,
                                          numWorkers=0)

    val_loader = db_val.getDataLoader(batch_size, 'sequential', False,
                                      numWorkers=0)

    # Optimizer
    g_params = list(criterion.parameters())
    model.optimize = False
    model.eval()
    if args.unfrozen:
        print("Working in full fine-tune mode")
        g_params += list(model.parameters())
        model.optimize = True
    else:
        print("Working with frozen features")
        for g in model.parameters():
            g.requires_grad = False

    optimizer = torch.optim.Adam(g_params, lr=args.lr,
                                 betas=(args.beta1, args.beta2),
                                 eps=args.epsilon)

    # Checkpoint directory
    args.pathCheckpoint = Path(args.pathCheckpoint)
    args.pathCheckpoint.mkdir(exist_ok=True)
    args.pathCheckpoint = str(args.pathCheckpoint / "checkpoint")

    with open(f"{args.pathCheckpoint}_args.json", 'w') as file:
        json.dump(vars(args), file, indent=2)

    if args.centerpushFile:
        clustersFileExt = args.centerpushFile.split('.')[-1]
        assert clustersFileExt in ('pt', 'npy', 'txt')
        if clustersFileExt == 'npy':
            centers = np.load(args.centerpushFile)
        elif clustersFileExt == 'txt':
            centers = np.genfromtxt(args.centerpushFile)
        elif clustersFileExt == 'pt':  # assuming it's a checkpoint
            centers = torch.load(args.centerpushFile, map_location=torch.device('cpu'))['state_dict']['Ck']
            centers = torch.reshape(centers, centers.shape[1:]).numpy()
        centers = torch.tensor(centers).cuda()
        centerPushSettings = (centers, args.centerpushDeg)
    else:
        centerPushSettings = None

    run(model, criterion, train_loader, val_loader, optimizer, logs,
<<<<<<< HEAD
        args.n_epoch, args.pathCheckpoint, label_key, centerPushSettings)
=======
        args.n_epoch, args.pathCheckpoint, label_key=label_key, centerPushSettings=centerPushSettings)
>>>>>>> 5d51e17f


if __name__ == "__main__":
    #import ptvsd
    #ptvsd.enable_attach(('0.0.0.0', 7310))
    #print("Attach debugger now")
    #ptvsd.wait_for_attach()
    
    torch.multiprocessing.set_start_method('spawn')
    args = sys.argv[1:]
    main(args)<|MERGE_RESOLUTION|>--- conflicted
+++ resolved
@@ -19,13 +19,8 @@
 from cpc.model import CPCModelNullspace
 
 
-<<<<<<< HEAD
-
-def train_step(feature_maker, criterion, data_loader, optimizer, label_key, centerPushSettings):
-=======
->>>>>>> 5d51e17f
-
-def train_step(feature_maker, criterion, data_loader, optimizer, label_key, centerPushSettings):
+
+def train_step(feature_maker, criterion, data_loader, optimizer, label_key="speaker", centerPushSettings=None):
     if feature_maker.optimize:
         feature_maker.train()
     criterion.train()
@@ -60,11 +55,8 @@
     return logs
 
 
-def val_step(feature_maker, criterion, data_loader, label_key, centerPushSettings):
-<<<<<<< HEAD
-
-=======
->>>>>>> 5d51e17f
+def val_step(feature_maker, criterion, data_loader, label_key="speaker", centerPushSettings=None):
+
     feature_maker.eval()
     criterion.eval()
     logs = {"locLoss_val": 0,  "locAcc_val": 0}
@@ -97,8 +89,8 @@
         logs,
         n_epochs,
         path_checkpoint,
-        label_key,
-        centerPushSettings):
+        label_key="speaker",
+        centerPushSettings=None):
 
     start_epoch = len(logs["epoch"])
     best_acc = -1
@@ -108,14 +100,9 @@
     for epoch in range(start_epoch, n_epochs):
 
         logs_train = train_step(feature_maker, criterion, train_loader,
-<<<<<<< HEAD
-                                optimizer, label_key, centerPushSettings)
-        logs_val = val_step(feature_maker, criterion, val_loader, label_key, centerPushSettings)
-
-=======
                                 optimizer, label_key=label_key, centerPushSettings=centerPushSettings)
         logs_val = val_step(feature_maker, criterion, val_loader, label_key=label_key, centerPushSettings=centerPushSettings)
->>>>>>> 5d51e17f
+
         print('')
         print('_'*50)
         print(f'Ran {epoch + 1} epochs '
@@ -167,12 +154,8 @@
         path_best_checkpoint,
         n_epochs,
         cpc_epoch,
-<<<<<<< HEAD
-        label_key,
+        label_key="speaker",
         centerpushSettings=None):
-=======
-        label_key):
->>>>>>> 5d51e17f
 
     wasOptimizeCPC = feature_maker.optimize if hasattr(feature_maker, 'optimize') else None
     feature_maker.eval()
@@ -189,13 +172,8 @@
     for epoch in range(start_epoch, n_epochs):
 
         logs_train = train_step(feature_maker, criterion, train_loader,
-<<<<<<< HEAD
                                 optimizer, label_key, centerpushSettings=centerpushSettings)
         logs_val = val_step(feature_maker, criterion, val_loader, label_key, centerpushSettings=centerpushSettings)
-=======
-                                optimizer, label_key)
-        logs_val = val_step(feature_maker, criterion, val_loader, label_key)
->>>>>>> 5d51e17f
         print('')
         print('_'*50)
         print(f'Ran {epoch + 1} {label_key} classification epochs '
@@ -425,10 +403,7 @@
 
         phone_labels, n_phones = parseSeqLabels(args.pathPhone)
         label_key = 'phone'
-<<<<<<< HEAD
-
-=======
->>>>>>> 5d51e17f
+
         if not args.CTC:
             print(f"Running phone separability with aligned phones")
             criterion = cr.PhoneCriterion(dim_features,
@@ -513,11 +488,8 @@
         centerPushSettings = None
 
     run(model, criterion, train_loader, val_loader, optimizer, logs,
-<<<<<<< HEAD
-        args.n_epoch, args.pathCheckpoint, label_key, centerPushSettings)
-=======
         args.n_epoch, args.pathCheckpoint, label_key=label_key, centerPushSettings=centerPushSettings)
->>>>>>> 5d51e17f
+
 
 
 if __name__ == "__main__":
