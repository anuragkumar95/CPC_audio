{
 "cells": [
  {
   "cell_type": "code",
   "execution_count": 1,
   "metadata": {},
   "outputs": [],
   "source": [
    "%matplotlib inline"
   ]
  },
  {
   "cell_type": "code",
   "execution_count": 2,
   "metadata": {},
   "outputs": [],
   "source": [
    "import argparse\n",
    "import os\n",
    "import sys\n",
    "\n",
    "import matplotlib.pyplot as plt\n",
    "import numpy as np\n",
    "\n",
    "import cpc.feature_loader as fl\n",
    "import cpc.train as tr\n",
    "from cpc.dataset import AudioBatchData, findAllSeqs, filterSeqs, parseSeqLabels"
   ]
  },
  {
   "cell_type": "code",
   "execution_count": 3,
   "metadata": {},
   "outputs": [],
   "source": [
    "sys.path.append(os.path.dirname(tr.__file__))"
   ]
  },
  {
   "cell_type": "code",
   "execution_count": 4,
   "metadata": {},
   "outputs": [],
   "source": [
    "CP = '/pio/scratch/2/jch/wav2vec/runs/cpc_base/ls100_cpcctc_match12_pred8/checkpoint_199.pt'"
   ]
  },
  {
   "cell_type": "code",
   "execution_count": 5,
   "metadata": {},
   "outputs": [
    {
     "name": "stdout",
     "output_type": "stream",
     "text": [
      "Loaded from cache /pio/data/zerospeech2021/LibriSpeech-wav/train-clean-100/_seqs_cache.txt successfully\n"
     ]
    },
    {
     "name": "stderr",
     "output_type": "stream",
     "text": [
      "10it [00:00, 61141.46it/s]"
     ]
    },
    {
     "name": "stdout",
     "output_type": "stream",
     "text": [
      "Checking length...\n",
      "Done, elapsed: 0.012 seconds\n",
      "Scanned 10 sequences in 0.01 seconds\n",
      "1 chunks computed\n"
     ]
    },
    {
     "name": "stderr",
     "output_type": "stream",
     "text": [
      "\n"
     ]
    },
    {
     "name": "stdout",
     "output_type": "stream",
     "text": [
      "Joining pool\n",
      "Joined process, elapsed=0.977 secs\n",
      "Loading checkpoint /pio/scratch/2/jch/wav2vec/runs/cpc_base/ls100_cpcctc_match12_pred8/checkpoint_199.pt\n",
      "LocArgs: Namespace(CPCCTC=True, CPCCTCLearnBlank=False, CPCCTCLossTemp=1.0, CPCCTCMasq='', CPCCTCNoNegsMatchWin=False, CPCCTCNormalizeEncs=False, CPCCTCNormalizePreds=False, CPCCTCNumMatched=12, CPCCTCSelfLoop=False, CPCCTCSkipBeg=0, CPCCTCSkipEnd=0, CTC=False, abspos=False, arMode='LSTM', batchSizeGPU=32, beta1=0.9, beta2=0.999, cpc_mode=None, debug=False, dropout=True, encoder_type='cpc', epsilon=1e-08, file_extension='.wav', hiddenEncoder=256, hiddenGar=256, ignore_cache=False, learningRate=0.0002, limitNegsInBatch=8, load=None, loadCriterion=False, logging_step=1000, max_size_loaded=4000000000, nEpoch=200, nGPU=2, nLevelsGRU=2, nLevelsPhone=1, nPredicts=8, n_process_loader=1, negativeSamplingExt=128, normMode='layerNorm', onEncoder=False, pathCheckpoint='/pio/scratch/2/jch/wav2vec/runs/cpc_base/ls100_cpcctc_match12_pred8', pathDB='/pio/data/zerospeech2021/LibriSpeech-wav/train-clean-100', pathPhone=None, pathTrain='/pio/scratch/2/jch/wav2vec/LibriSpeech100_labels_split/train_split.txt', pathVal='/pio/scratch/2/jch/wav2vec/LibriSpeech100_labels_split/test_split.txt', random_seed=300355287, restart=False, rnnMode='transformer', samplingType='samespeaker', save_step=5, schedulerRamp=10, schedulerStep=-1, sizeWindow=20480, speakerEmbedding=0, supervised=False)\n",
      "Loading the state dict at /pio/scratch/2/jch/wav2vec/runs/cpc_base/ls100_cpcctc_match12_pred8/checkpoint_199.pt\n",
      "!!!!!!!!!USING CPCCTC!!!!!!!!!!!!\n"
     ]
    }
   ],
   "source": [
    "cdata = fl.getCheckpointData(os.path.dirname(CP))\n",
    "_, _, args = cdata\n",
    "args.pathDB = '/pio/data/zerospeech2021/LibriSpeech-wav/train-clean-100'\n",
    "args.pathTrain = '/pio/scratch/2/jch/wav2vec/LibriSpeech100_labels_split/train_split.txt'\n",
    "args.pathVal = '/pio/scratch/2/jch/wav2vec/LibriSpeech100_labels_split/test_split.txt'\n",
    "args.pathPhone = '/pio/scratch/2/jch/wav2vec/LibriSpeech100_labels_split/converted_aligned_phones.txt'\n",
    "args.size_window = 20480\n",
    "\n",
    "seqNames, speakers = findAllSeqs(args.pathDB,\n",
    "                                 extension=args.file_extension,\n",
    "                                 loadCache=not args.ignore_cache)\n",
    "phone_labels, n_phones = parseSeqLabels(args.pathPhone)\n",
    "\n",
    "seq_val = filterSeqs(args.pathVal, seqNames)[:10]\n",
    "db_val = AudioBatchData(args.pathDB, args.size_window, seq_val,\n",
    "                        phone_labels, len(speakers))\n",
    "\n",
    "model, args.hiddenGar, args.hiddenEncoder = fl.loadModel([CP])\n",
    "assert args.speakerEmbedding == 0\n",
    "criterion = tr.loadCriterion(CP, model.gEncoder.DOWNSAMPLING, len(speakers), None)"
   ]
  },
  {
   "cell_type": "code",
   "execution_count": 6,
   "metadata": {},
   "outputs": [],
   "source": [
    "model.cpu()\n",
    "criterion.cpu()\n",
    "val_loader = db_val.getDataLoader(1, 'sequential', False, numWorkers=0)"
   ]
  },
  {
   "cell_type": "code",
   "execution_count": 7,
   "metadata": {},
   "outputs": [],
   "source": [
    "data_iter = iter(val_loader)"
   ]
  },
  {
   "cell_type": "code",
   "execution_count": 8,
   "metadata": {},
   "outputs": [],
   "source": [
    "batch_data, label = next(data_iter)\n",
    "c_feature, encoded_data, _ = model(batch_data, None)\n",
    "\n",
    "# cFeature: after the autoregressive model\n",
    "# encoded_data: output of the encoder\n",
    "\n",
<<<<<<< HEAD
    "losses, outAcc, captured = criterion(c_feature, encoded_data, label, captureOptions=['locals'])"
    "crit_locals = captured['locals']"
=======
    "losses, outAcc, _, crit_locals = criterion(c_feature, encoded_data, label, return_locals=True)"
>>>>>>> d45002bd
   ]
  },
  {
   "cell_type": "code",
   "execution_count": 9,
   "metadata": {},
   "outputs": [
    {
     "data": {
      "text/plain": [
       "torch.Size([116, 12, 8])"
      ]
     },
     "execution_count": 9,
     "metadata": {},
     "output_type": "execute_result"
    }
   ],
   "source": [
    "crit_locals['log_scores'].shape"
   ]
  },
  {
   "cell_type": "code",
   "execution_count": 10,
   "metadata": {},
   "outputs": [
    {
     "data": {
      "text/plain": [
       "torch.Size([116, 12, 8])"
      ]
     },
     "execution_count": 10,
     "metadata": {},
     "output_type": "execute_result"
    }
   ],
   "source": [
    "crit_locals['log_scores'].shape"
   ]
  },
  {
   "cell_type": "code",
   "execution_count": 11,
   "metadata": {},
   "outputs": [
    {
     "ename": "TypeError",
     "evalue": "unhashable type: 'slice'",
     "output_type": "error",
     "traceback": [
      "\u001b[0;31m---------------------------------------------------------------------------\u001b[0m",
      "\u001b[0;31mTypeError\u001b[0m                                 Traceback (most recent call last)",
      "\u001b[0;32m<ipython-input-11-dca2419e1447>\u001b[0m in \u001b[0;36m<module>\u001b[0;34m\u001b[0m\n\u001b[1;32m      1\u001b[0m \u001b[0mO\u001b[0m \u001b[0;34m=\u001b[0m \u001b[0;36m50\u001b[0m\u001b[0;34m\u001b[0m\u001b[0;34m\u001b[0m\u001b[0m\n\u001b[0;32m----> 2\u001b[0;31m \u001b[0mprint\u001b[0m\u001b[0;34m(\u001b[0m\u001b[0mlabel\u001b[0m\u001b[0;34m[\u001b[0m\u001b[0;36m0\u001b[0m\u001b[0;34m,\u001b[0m \u001b[0mO\u001b[0m\u001b[0;34m:\u001b[0m\u001b[0mO\u001b[0m \u001b[0;34m+\u001b[0m \u001b[0margs\u001b[0m\u001b[0;34m.\u001b[0m\u001b[0mCPCCTCNumMatched\u001b[0m\u001b[0;34m]\u001b[0m\u001b[0;34m)\u001b[0m\u001b[0;34m\u001b[0m\u001b[0;34m\u001b[0m\u001b[0m\n\u001b[0m\u001b[1;32m      3\u001b[0m \u001b[0mplt\u001b[0m\u001b[0;34m.\u001b[0m\u001b[0mimshow\u001b[0m\u001b[0;34m(\u001b[0m\u001b[0mcrit_locals\u001b[0m\u001b[0;34m[\u001b[0m\u001b[0;34m'log_scores'\u001b[0m\u001b[0;34m]\u001b[0m\u001b[0;34m[\u001b[0m\u001b[0mO\u001b[0m\u001b[0;34m]\u001b[0m\u001b[0;34m.\u001b[0m\u001b[0mdetach\u001b[0m\u001b[0;34m(\u001b[0m\u001b[0;34m)\u001b[0m\u001b[0;34m.\u001b[0m\u001b[0mnumpy\u001b[0m\u001b[0;34m(\u001b[0m\u001b[0;34m)\u001b[0m\u001b[0;34m)\u001b[0m\u001b[0;34m\u001b[0m\u001b[0;34m\u001b[0m\u001b[0m\n\u001b[1;32m      4\u001b[0m \u001b[0mplt\u001b[0m\u001b[0;34m.\u001b[0m\u001b[0mscatter\u001b[0m\u001b[0;34m(\u001b[0m\u001b[0mcrit_locals\u001b[0m\u001b[0;34m[\u001b[0m\u001b[0;34m'aligns'\u001b[0m\u001b[0;34m]\u001b[0m\u001b[0;34m[\u001b[0m\u001b[0mO\u001b[0m\u001b[0;34m,\u001b[0m \u001b[0;34m:\u001b[0m\u001b[0;34m]\u001b[0m\u001b[0;34m,\u001b[0m \u001b[0mnp\u001b[0m\u001b[0;34m.\u001b[0m\u001b[0marange\u001b[0m\u001b[0;34m(\u001b[0m\u001b[0margs\u001b[0m\u001b[0;34m.\u001b[0m\u001b[0mCPCCTCNumMatched\u001b[0m\u001b[0;34m)\u001b[0m\u001b[0;34m)\u001b[0m\u001b[0;34m\u001b[0m\u001b[0;34m\u001b[0m\u001b[0m\n\u001b[1;32m      5\u001b[0m \u001b[0mplt\u001b[0m\u001b[0;34m.\u001b[0m\u001b[0mcolorbar\u001b[0m\u001b[0;34m(\u001b[0m\u001b[0;34m)\u001b[0m\u001b[0;34m\u001b[0m\u001b[0;34m\u001b[0m\u001b[0m\n",
      "\u001b[0;31mTypeError\u001b[0m: unhashable type: 'slice'"
     ]
    }
   ],
   "source": [
    "O = 50\n",
    "print(label[0, O:O + args.CPCCTCNumMatched])\n",
    "plt.imshow(crit_locals['log_scores'][O].detach().numpy())\n",
    "plt.scatter(crit_locals['aligns'][O, :], np.arange(args.CPCCTCNumMatched))\n",
    "plt.colorbar()"
   ]
  },
  {
   "cell_type": "code",
   "execution_count": null,
   "metadata": {},
   "outputs": [],
   "source": []
  },
  {
   "cell_type": "code",
   "execution_count": null,
   "metadata": {},
   "outputs": [],
   "source": []
  }
 ],
 "metadata": {
  "kernelspec": {
   "display_name": "Python 3",
   "language": "python",
   "name": "python3"
  },
  "language_info": {
   "codemirror_mode": {
    "name": "ipython",
    "version": 3
   },
   "file_extension": ".py",
   "mimetype": "text/x-python",
   "name": "python",
   "nbconvert_exporter": "python",
   "pygments_lexer": "ipython3",
   "version": "3.7.8"
  }
 },
 "nbformat": 4,
 "nbformat_minor": 4
}<|MERGE_RESOLUTION|>--- conflicted
+++ resolved
@@ -149,12 +149,8 @@
     "# cFeature: after the autoregressive model\n",
     "# encoded_data: output of the encoder\n",
     "\n",
-<<<<<<< HEAD
-    "losses, outAcc, captured = criterion(c_feature, encoded_data, label, captureOptions=['locals'])"
+    "losses, outAcc, captured = criterion(c_feature, encoded_data, label, captureOptions=['locals'])",
     "crit_locals = captured['locals']"
-=======
-    "losses, outAcc, _, crit_locals = criterion(c_feature, encoded_data, label, return_locals=True)"
->>>>>>> d45002bd
    ]
   },
   {
